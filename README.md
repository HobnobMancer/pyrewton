--- conflicted
+++ resolved
@@ -180,15 +180,6 @@
 This submodule is for the prediction if a query protein sequence is a CAZyme or non-CAZyme, and the prediction of the CAZy family if the protein is predicated to be a CAZyme.
 <p>&nbsp;</p>
 
-<<<<<<< HEAD
+
 ## Repository renamed 2020-10-05
-**Note:** This repository was renamed from 'pyrewton' to 'pyrewton'.
-=======
-**get_uniprot_proteins.py** - retrieves all protein entries in UniProt in the species passed to the script.  
-**search_uniprot_proteins.py** - search proteins retrieved from UniProt to identify those with link to the CAZy database, and those with potential cazyme functionality inferred from their EC number and/or GO (Gene Ontology) annotated function.  
-**search_genbank_annotations.py** - search dataframe of cazymes retrieved from UniProt against dataframe of proteins retrieved from GenBank files to identify cazymes retrieved from the GenBank files. Then search GenBank proteins for those with inferred cazyme functionality and write these out to another dataframe.
-
-## Repository rename
-
-Note the repository was renamed from 'PhD_Project_Scripts' to 'pyrewton' on 2020-10-07.
->>>>>>> 3e6eda24
+**Note:** This repository was renamed from 'pyrewton' to 'pyrewton'.