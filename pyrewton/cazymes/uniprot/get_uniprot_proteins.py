#!/usr/bin/env python
# -*- coding: utf-8 -*-
# Author:
# Emma E. M. Hobbs
#
# Contact
# eemh1@st-andrews.ac.uk
#
# Emma E. M. Hobbs,
# Biomolecular Sciences Building,
# University of St Andrews,
# North Haugh Campus,
# St Andrews,
# KY16 9ST
# Scotland,
# UK
#
# The MIT License
"""Retrieves proteins from UniProt and write fasta files.

Queries and Taxonomy IDs are passed to this script via a YAML
file.
Taxonomy IDs must be stored as a list under 'tax_ids'.
User defined queries must be written under 'queries' as a list,
and written in the UniProtKB query syntax (see
uniprot.ord/help/text-syntax).
Write all tax IDs and queries within quotation marks,
such as "database:(type:cazy)".

<<<<<<< HEAD
:param input: optional, path to configuration file
:param fasta: optional, enable writing out of fasta files
:param force: optional, force overwrite if output already exists
:param log: optional, enable writing out of log file
:param nodelete: optional, enable no deletion of content in output dir
:param output: optional, path to output dir
:param verbose: optional, change logger level to 'info'

:func main: set-up script, configure call to UniProtKB
:func read_configuration: interprets and configuration data to set up UniProtKB call
=======
:cmd_args input: optional, path to configuration file - required
:cmd_args --fasta: optional, enable writing out of fasta files
:cmd_args --force: optional, force overwrite if output already exists
:cmd_args --log: optional, enable writing out of log file
:cmd_args --nodelete: optional, enable no deletion of content in output dir
:cmd_args --output: optional, path to output dir
:cmd_args --verbose: optional, change logger level to 'info'

:func main: set-up script, configure call to UniProtKB
>>>>>>> e7257a63
:func get_config_data: retrieve data from config file
:func build_uniprot_df: build query, coordinate dataframe formating
:func call_uniprotkb: call to UniProtKB
:func format_search_result: rename columns, add EC number column
:func get_ec_numbers: retrieve EC numbers for UniProt dataframe
:func write_fasta: write out data to fasta file

"""

import io
import logging
import os
import re
import sys
import yaml

from collections import namedtuple
from typing import List, Optional
from datetime import datetime

import pandas as pd

from bioservices import UniProt
from pandas.errors import EmptyDataError
from tqdm import tqdm
from urllib.error import HTTPError

from pyrewton.file_io import write_out_pre_named_dataframe, make_output_directory
from pyrewton.loggers import build_logger
from pyrewton.parsers.parser_get_uniprot_proteins import build_parser


def main(argv: Optional[List[str]] = None, logger: Optional[logging.Logger] = None):
    """Set up parser, loggers, and IO directories, then invoke scripts main function."""
    # Parser arguments
    # Check if namespace isn't passed, if not parser command-line
    if argv is None:
        parser = build_parser()
        args = parser.parse_args()
    else:
        args = build_parser(argv).parse_args()

    # Initate logger
    # Note: log file only created if specificied at cmdline
    if logger is None:
        logger = build_logger("get_cazyme_annotations", args)

    # Check config is present
    if (args.input is None) or (os.path.exists(args.input) is False):
        logger.error("No configuration file found. Terminating.")
        sys.exit(1)

    # If specified output directory, create output directory to write FASTA files too
    if args.outdir is not sys.stdout:
        make_output_directory(args.outdir, logger, args.force, args.nodelete)

    # Initate scripts main function
    read_configuration(args, logger)


def read_configuration(args, logger):
    """Coordinate calling to UniProtKB based on configuration file."""
    # Retrieve data from configuration file
    tax_ids, query_list = get_config_data(logger, args)

    # Mediate iteration of tax IDs and/or queries, as retrieved from config file
    # below 'q' is short for query, and 't' for for tax_id
    UniProtQuery = namedtuple("UniProtQuery", "query taxid")

    # Search by user defined query only
    if tax_ids is None:
        for q in tqdm(range(len(query_list[0])), desc="Querying UniProtKB"):
            build_uniprot_df(UniProtQuery(q, None), logger, args)

    # Search by taxonomy ID only
    elif query_list is None:
        for t in tqdm(range(len(tax_ids)), desc="Querying UniProtKB"):
            build_uniprot_df(UniProtQuery(None, t), logger, args)

    # Search every user defined query with ('AND') for each taxonomy ID
    else:
        id_index = 0
        for id_index in range(len(tax_ids)):
            query_index = 0
            for q in tqdm(range(len(query_list[0])), desc="Querying UniProtKB"):
                build_uniprot_df(
                    (UniProtQuery(query_list[0][query_index], tax_ids[id_index])),
                    logger,
                    args,
                )
                query_index += 1
            id_index += 1

    logger.info("Program finished")


def get_config_data(logger, args):
    """Retrieve data from configration file.

    :param logger: logger objects
    :param args: parser arguments.

    Returns list of taxonomy IDs and list of queries.
    """
    logger.info("Retrieving queries from config file")
    with open(args.input) as ifh:
        config_dict = yaml.full_load(ifh)

    # Retrieve Taxonomy IDs from configuration data
    try:
        tax_ids = config_dict["tax_ids"]
    except (KeyError, TypeError) as e:
        logger.warning(
            (
                "No Taxonomy IDs retrieved from configuration file\n."
                "If not restricting search by organism continue.\n"
                "Else make sure Taxonomy IDs are under the heading 'tax_ids:'"
            )
        )
        tax_ids = None
    # If tax IDs key exists but no tax IDs are stored underneath return None
    if tax_ids is not None:
        if len(tax_ids) == 0:
            tax_ids = None

    # Retrieve user defined queries from configuration data
    query_list = []
    try:
        query_list.append(config_dict["queries"])
    except (KeyError, TypeError) as e:
        logger.warning(
            (
                "No queries retrieved from configuration file\n."
                "If no additional queriers wanted, continue.\n"
                "Else make sure additional queries are under the 'queries:'"
            )
        )
        query_list = None

    if query_list is not None:
        if len(query_list) == 0:
            query_list = None

    if (tax_ids is None) and (query_list is None):
        logger.error(
            (
                "Nothing retrieved from configuration file.\n"
                "Ensure correct file was passed to script, and file contains configuration data.\n"
                "Terminating program."
            ),
        )
        sys.exit(1)

    return tax_ids, query_list


def build_uniprot_df(query, logger, args):
    """Build dataframe to store data retrieved from UniProtKB.

    :param query: tuple, contains query terms: query, tax id
    :param logger: logger object
    :param args: parser arguments

    Returns nothing.
    """
    query_elements = []  # empty list to store elements of query
    if query.taxid:  # if there is a tax ID
        tax_id = (query.taxid).replace("NCBI:txid", "")
        query_elements.append(f'taxonomy:"{tax_id}"')

    if query.query:  # if a query term was passed
        query_elements.append(f"{query.query}")
    uniprot_query = " AND ".join(query_elements)

    # construct query and filestem for dataframes and FASTA files
    time_stamp = datetime.now().strftime("%Y-%m-%d--%H-%M-%S")

    filestem = f"uniprot_{uniprot_query}_{time_stamp}"

    # Call UniProtKB and return results as dataframe
    uniprot_df = call_uniprotkb(uniprot_query, logger)

    # remove characters that could make file names invalid
    invalid_file_name_characters = re.compile(r'[,;./ "*#<>?|\\:]')
    filestem = re.sub(invalid_file_name_characters, "_", filestem)

    # Rename columns and create separate column to store EC numbers, and write
    # out sequences to FASTA files if enabled
    uniprot_df = format_search_results(uniprot_df, filestem, logger, args)

    # write out resulting dataframe for UniProtKB query
    write_out_pre_named_dataframe(
        uniprot_df, f"{filestem}", logger, args.outdir, args.force
    )

    return


def call_uniprotkb(query, logger):
    """Calls to UniProt.

    If no data is retieved a default 'blank' dataframe is returned.

    :param query: str, query for UniProt
    :param logger: logger object

    Returns dataframe of search results.
    """
    # Establish data to be retrieved from UniProt
    columnlist = (
        "organism-id,organism,id,entry name, protein names,length,mass,domains,domain,"
        "families,"
        "go-id,go(molecular function),go(biological process),"
        "sequence"
    )

    # This dictionary will be used to populate "blank"/"empty" databases when
    # an error is thrown. Iterables are used as values to avoid problems with
    # "ValueError: If using all scalar values, you must pass an index"
    blank_data = {
        "NCBI Taxonomy ID": ["NA"],
        "Organism": ["NA"],
        "UniProtKB Entry ID": ["NA"],
        "UniProtKB Entry Name": ["NA"],
        "UniProtKB Protein Names": ["NA"],
        "EC number": ["NA"],
        "Length (Aa)": ["NA"],
        "Mass (Da)": ["NA"],
        "Domains": ["NA"],
        "Domain count": ["NA"],
        "UniProtKB Linked Protein Families": ["NA"],
        "Gene ontology IDs": ["NA"],
        "Gene ontology (molecular function)": ["NA"],
        "Gene ontology (biological process)": ["NA"],
        "Sequence": ["NA"],
    }

    logger.info("querying uniprot, query: {query}")
    try:
        # open connection to UniProt(), search and convert result into pandas df
        search_result = UniProt().search(
            query, columns=columnlist,
        )  # returns empty string for no result

        return pd.read_table(io.StringIO(search_result))

    except HTTPError:
        logger.warning(
            (
                f"Network error occured during query: {query}\n"
                "Returning null value 'NA' for all UniProt data"
            )
        )
        return pd.DataFrame(blank_data)

    except EmptyDataError:
        # No UniProt entries found for locus tag, return null data for
        logger.warning(
            (
                f"No data returned from UniProt during query: {query}\n"
                "Returning null value 'NA' for all UniProt data"
            )
        )
        return pd.DataFrame(blank_data)


def format_search_results(search_result_df, filestem, logger, args):
    """Rename columns, and add EC number column.

    :param search_result_df: pandas dataframe of UniProt search results
    :param tax_id: str, NCBI taxonomy ID of species
    :param filestem: str, FASTA file name
    :param logger: logger object
    :param args: parser arguments

    Return pandas dataframe.
    """
    logger.info("Renaming column headers")
    search_result_df = search_result_df.rename(
        columns={
            "Organism ID": "NCBI Taxonomy ID",
            "Entry": "UniProtKB Entry ID",
            "Entry name": "UniProtKB Entry Name",
            "Protein names": "UniProtKB Protein Names",
            "Length": "Length (Aa)",
            "Mass": "Mass (Da)",
            "Protein families": "UniProtKB Linked Protein Families",
        }
    )

    logger.info("Retrieving EC numbers")
    index = 0
    all_ec_numbers = []  # list, each item as a str of all EC numbers in a unique row
    for index in tqdm(
        range(len(search_result_df["UniProtKB Entry ID"])),
        desc="Processing protein data",
    ):
        df_row = search_result_df.iloc[index]
        all_ec_numbers.append(get_ec_numbers(df_row, logger))
        # Write out protein sequence to FASTA file if sequence was retrieved from UniProtKB
        if (args.fasta) and (df_row["Sequence"] != "NA"):
            write_fasta(df_row, filestem, logger, args)
        index += 1

    # Add EC numbers to dataframe0
    try:
        search_result_df.insert(3, "EC number", all_ec_numbers)
    except ValueError:
        logger.warning(
            ("Failed to insert EC numbers into dataframe,\n" "column already present")
        )

    return search_result_df


def get_ec_numbers(df_row, logger):
    """Retrieve EC numbers in dataframe row.

    :param df_row: pandas series
    :param logger: logger object

    Returns str of all EC numbers retrieved (human readible list).
    """
    ec_search = re.findall(r"\(EC [\d-]\d*\.[\d-]\d*\.[\d-]\d*\.[\d-]\d*\)", df_row[4])

    if ec_search is None:
        ec_numbers = "NA"

    else:
        # compiall EC numbers together incase multiple are given
        # and remove EC numbers from protein name
        ec_numbers = ""
        for ec in ec_search:
            ec = ec.replace("(", "")
            ec = ec.replace(")", "")
            ec_numbers += ec + ", "

    # remove terminal ", "
    return ec_numbers[:-2]


def write_fasta(df_row, filestem, logger, args):
    """Write out FASTA file.

    :param df_row: row from pandas df of UniProt search results
    :param filestem: str, FASTA file name
    :param logger: logger object
    :param args: parser arguments

    Returns nothing.
    """
    # FASTA sequences have 60 characters per line, add line breakers into protein sequence
    # to match FASTA format
    sequence = df_row["Sequence"]
    sequence = "\n".join([sequence[i : i + 60] for i in range(0, len(sequence), 60)])

    # Retrieve Taxonomy ID and ensure NCBI prefix is present
    uniprot_tax_id = str(df_row["NCBI Taxonomy ID"])
    if uniprot_tax_id.startswith("NCBI:txid") is False:
        uniprot_tax_id = "NCBI:txid" + uniprot_tax_id
    uniprot_tax_id.replace(" ", "")

    # Retrieve organism name and protein id
    organism = df_row["Organism"]
    protein_id = df_row["UniProtKB Entry ID"]

    file_content = f">{protein_id} {uniprot_tax_id} {organism} \n{sequence}\n"

    # Create output path
    if args.outdir is not sys.stdout:
        output_path = args.outdir / f"{filestem}.fasta"
    else:
        output_path = args.outdir

    # Write out data to Fasta file
    with open(output_path, "a") as fh:
        fh.write(file_content)

    return


if __name__ == "__main__":
    main()<|MERGE_RESOLUTION|>--- conflicted
+++ resolved
@@ -27,18 +27,6 @@
 Write all tax IDs and queries within quotation marks,
 such as "database:(type:cazy)".
 
-<<<<<<< HEAD
-:param input: optional, path to configuration file
-:param fasta: optional, enable writing out of fasta files
-:param force: optional, force overwrite if output already exists
-:param log: optional, enable writing out of log file
-:param nodelete: optional, enable no deletion of content in output dir
-:param output: optional, path to output dir
-:param verbose: optional, change logger level to 'info'
-
-:func main: set-up script, configure call to UniProtKB
-:func read_configuration: interprets and configuration data to set up UniProtKB call
-=======
 :cmd_args input: optional, path to configuration file - required
 :cmd_args --fasta: optional, enable writing out of fasta files
 :cmd_args --force: optional, force overwrite if output already exists
@@ -48,7 +36,6 @@
 :cmd_args --verbose: optional, change logger level to 'info'
 
 :func main: set-up script, configure call to UniProtKB
->>>>>>> e7257a63
 :func get_config_data: retrieve data from config file
 :func build_uniprot_df: build query, coordinate dataframe formating
 :func call_uniprotkb: call to UniProtKB
