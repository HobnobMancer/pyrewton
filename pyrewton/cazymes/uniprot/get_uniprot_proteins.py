#!/usr/bin/env python
# -*- coding: utf-8 -*-
# Author:
# Emma E. M. Hobbs
#
# Contact
# eemh1@st-andrews.ac.uk
#
# Emma E. M. Hobbs,
# Biomolecular Sciences Building,
# University of St Andrews,
# North Haugh Campus,
# St Andrews,
# KY16 9ST
# Scotland,
# UK
#
# The MIT License
"""Retrieves proteins from UniProt and write fasta files.
Queries and Taxonomy IDs are passed to this script via a YAML
file.
Taxonomy IDs must be stored as a list under 'tax_ids'.
User defined queries must be written under 'queries' as a list,
and written in the UniProtKB query syntax (see
uniprot.ord/help/text-syntax).
Write all tax IDs and queries within quotation marks,
such as "database:(type:cazy)".
<<<<<<< HEAD
:cmd_args input: optional, path to configuration file - required
:cmd_args --fasta: optional, enable writing out of fasta files
:cmd_args --force: optional, force overwrite if output already exists
:cmd_args --log: optional, enable writing out of log file
:cmd_args --nodelete: optional, enable no deletion of content in output dir
:cmd_args --output: optional, path to output dir
:cmd_args --verbose: optional, change logger level to 'info'
=======

:param input: optional, path to configuration file
:param fasta: optional, enable writing out of fasta files
:param force: optional, force overwrite if output already exists
:param log: optional, enable writing out of log file
:param nodelete: optional, enable no deletion of content in output dir
:param output: optional, path to output dir
:param verbose: optional, change logger level to 'info'

>>>>>>> 98e5ae89
:func main: set-up script, configure call to UniProtKB
:func read_configuration: interprets and configuration data to set up UniProtKB call
:func get_config_data: retrieve data from config file
:func build_uniprot_df: build query, coordinate dataframe formating
:func call_uniprotkb: call to UniProtKB
:func format_search_result: rename columns, add EC number column
:func get_ec_numbers: retrieve EC numbers for UniProt dataframe
:func write_fasta: write out data to fasta file
<<<<<<< HEAD
=======

>>>>>>> 98e5ae89
"""

import io
import logging
import os
import re
import sys
import yaml

from collections import namedtuple
from typing import List, Optional
from datetime import datetime

import pandas as pd

from bioservices import UniProt
from pandas.errors import EmptyDataError
from tqdm import tqdm
from urllib.error import HTTPError

from pyrewton.file_io import write_out_pre_named_dataframe, make_output_directory
from pyrewton.loggers import build_logger
from pyrewton.parsers.parser_get_uniprot_proteins import build_parser


def main(argv: Optional[List[str]] = None, logger: Optional[logging.Logger] = None):
    """Set up parser, loggers, and IO directories, then invoke scripts main function."""
    # Parser arguments
    # Check if namespace isn't passed, if not parser command-line
    if argv is None:
        parser = build_parser()
        args = parser.parse_args()
    else:
        args = build_parser(argv).parse_args()

    # Initate logger
    # Note: log file only created if specificied at cmdline
    if logger is None:
        logger = build_logger("get_cazyme_annotations", args)

    # Check config is present
    if (args.input is None) or (os.path.exists(args.input) is False):
        logger.error("No configuration file found. Terminating.")
        sys.exit(1)

    # If specified output directory, create output directory to write FASTA files too
    if args.outdir is not sys.stdout:
        make_output_directory(args.outdir, logger, args.force, args.nodelete)

    # Initate scripts main function
    read_configuration(args, logger)


def read_configuration(args, logger):
    """Coordinate calling to UniProtKB based on configuration file."""
    # Retrieve data from configuration file
    tax_ids, query_list = get_config_data(logger, args)

    # Mediate iteration of tax IDs and/or queries, as retrieved from config file
    # below 'q' is short for query, and 't' for for tax_id
    UniProtQuery = namedtuple("UniProtQuery", "query taxid")

    # Search by user defined query only
    if tax_ids is None:
        for q in tqdm(range(len(query_list[0])), desc="Querying UniProtKB"):
            build_uniprot_df(UniProtQuery(q, None), logger, args)

    # Search by taxonomy ID only
    elif query_list is None:
        for t in tqdm(range(len(tax_ids)), desc="Querying UniProtKB"):
            build_uniprot_df(UniProtQuery(None, t), logger, args)

    # Search every user defined query with ('AND') for each taxonomy ID
    else:
        id_index = 0
        for id_index in range(len(tax_ids)):
            query_index = 0
            for q in tqdm(range(len(query_list[0])), desc="Querying UniProtKB"):
                build_uniprot_df(
                    (UniProtQuery(query_list[0][query_index], tax_ids[id_index])),
                    logger,
                    args,
                )
                query_index += 1
            id_index += 1

    logger.info("Program finished")


def get_config_data(logger, args):
    """Retrieve data from configration file.
    :param logger: logger objects
    :param args: parser arguments.
    Returns list of taxonomy IDs and list of queries.
    """
    logger.info("Retrieving queries from config file")
    with open(args.input) as ifh:
        config_dict = yaml.full_load(ifh)

    # Retrieve Taxonomy IDs from configuration data
    try:
        tax_ids = config_dict["tax_ids"]
    except (KeyError, TypeError) as e:
        logger.warning(
            (
                "No Taxonomy IDs retrieved from configuration file\n."
                "If not restricting search by organism continue.\n"
                "Else make sure Taxonomy IDs are under the heading 'tax_ids:'"
            )
        )
        tax_ids = None
    # If tax IDs key exists but no tax IDs are stored underneath return None
    if tax_ids is not None:
        if len(tax_ids) == 0:
            tax_ids = None

    # Retrieve user defined queries from configuration data
    query_list = []
    try:
        query_list.append(config_dict["queries"])
    except (KeyError, TypeError) as e:
        logger.warning(
            (
                "No queries retrieved from configuration file\n."
                "If no additional queriers wanted, continue.\n"
                "Else make sure additional queries are under the 'queries:'"
            )
        )
        query_list = None
<<<<<<< HEAD

    if query_list is not None:
        if len(query_list) == 0:
            query_list = None

=======

    if query_list is not None:
        if len(query_list) == 0:
            query_list = None

>>>>>>> 98e5ae89
    if (tax_ids is None) and (query_list is None):
        logger.error(
            (
                "Nothing retrieved from configuration file.\n"
                "Ensure correct file was passed to script, and file contains configuration data.\n"
                "Terminating program."
            ),
        )
        sys.exit(1)

    return tax_ids, query_list


def build_uniprot_df(query, logger, args):
    """Build dataframe to store data retrieved from UniProtKB.
<<<<<<< HEAD
=======

>>>>>>> 98e5ae89
    :param query: tuple, contains query terms: query, tax id
    :param logger: logger object
    :param args: parser arguments
    Returns nothing.
    """
    query_elements = []  # empty list to store elements of query
    if query.taxid:  # if there is a tax ID
        tax_id = (query.taxid).replace("NCBI:txid", "")
        query_elements.append(f'taxonomy:"{tax_id}"')

    if query.query:  # if a query term was passed
        query_elements.append(f"{query.query}")
    uniprot_query = " AND ".join(query_elements)

    # construct query and filestem for dataframes and FASTA files
    time_stamp = datetime.now().strftime("%Y-%m-%d--%H-%M-%S")

    filestem = f"uniprot_{uniprot_query}_{time_stamp}"

    # Call UniProtKB and return results as dataframe
    uniprot_df = call_uniprotkb(uniprot_query, logger)

    # remove characters that could make file names invalid
    invalid_file_name_characters = re.compile(r'[,;./ "*#<>?|\\:]')
    filestem = re.sub(invalid_file_name_characters, "_", filestem)

    # Rename columns and create separate column to store EC numbers, and write
    # out sequences to FASTA files if enabled
    uniprot_df = format_search_results(uniprot_df, filestem, logger, args)

    # write out resulting dataframe for UniProtKB query
    write_out_pre_named_dataframe(
        uniprot_df, f"{filestem}", logger, args.outdir, args.force
    )

    return


def call_uniprotkb(query, logger):
    """Calls to UniProt.
    If no data is retieved a default 'blank' dataframe is returned.
    :param query: str, query for UniProt
    :param logger: logger object
    Returns dataframe of search results.
    """
    # Establish data to be retrieved from UniProt
    columnlist = (
        "organism-id,organism,id,entry name, protein names,length,mass,domains,domain,"
        "families,"
        "go-id,go(molecular function),go(biological process),"
        "sequence"
    )

    # This dictionary will be used to populate "blank"/"empty" databases when
    # an error is thrown. Iterables are used as values to avoid problems with
    # "ValueError: If using all scalar values, you must pass an index"
    blank_data = {
        "NCBI Taxonomy ID": ["NA"],
        "Organism": ["NA"],
        "UniProtKB Entry ID": ["NA"],
        "UniProtKB Entry Name": ["NA"],
        "UniProtKB Protein Names": ["NA"],
        "EC number": ["NA"],
        "Length (Aa)": ["NA"],
        "Mass (Da)": ["NA"],
        "Domains": ["NA"],
        "Domain count": ["NA"],
        "UniProtKB Linked Protein Families": ["NA"],
        "Gene ontology IDs": ["NA"],
        "Gene ontology (molecular function)": ["NA"],
        "Gene ontology (biological process)": ["NA"],
        "Sequence": ["NA"],
    }

    logger.info("querying uniprot, query: {query}")
    try:
        # open connection to UniProt(), search and convert result into pandas df
        search_result = UniProt().search(
            query, columns=columnlist,
        )  # returns empty string for no result

        return pd.read_table(io.StringIO(search_result))

    except HTTPError:
        logger.warning(
            (
                f"Network error occured during query: {query}\n"
                "Returning null value 'NA' for all UniProt data"
            )
        )
        return pd.DataFrame(blank_data)

    except EmptyDataError:
        # No UniProt entries found for locus tag, return null data for
        logger.warning(
            (
                f"No data returned from UniProt during query: {query}\n"
                "Returning null value 'NA' for all UniProt data"
            )
        )
        return pd.DataFrame(blank_data)


def format_search_results(search_result_df, filestem, logger, args):
    """Rename columns, and add EC number column.
    :param search_result_df: pandas dataframe of UniProt search results
    :param tax_id: str, NCBI taxonomy ID of species
    :param filestem: str, FASTA file name
    :param logger: logger object
    :param args: parser arguments
    Return pandas dataframe.
    """
    logger.info("Renaming column headers")
    search_result_df = search_result_df.rename(
        columns={
            "Organism ID": "NCBI Taxonomy ID",
            "Entry": "UniProtKB Entry ID",
            "Entry name": "UniProtKB Entry Name",
            "Protein names": "UniProtKB Protein Names",
            "Length": "Length (Aa)",
            "Mass": "Mass (Da)",
            "Protein families": "UniProtKB Linked Protein Families",
        }
    )

    logger.info("Retrieving EC numbers")
    index = 0
    all_ec_numbers = []  # list, each item as a str of all EC numbers in a unique row
    for index in tqdm(
        range(len(search_result_df["UniProtKB Entry ID"])),
        desc="Processing protein data",
    ):
        df_row = search_result_df.iloc[index]
        all_ec_numbers.append(get_ec_numbers(df_row, logger))
        # Write out protein sequence to FASTA file if sequence was retrieved from UniProtKB
        if (args.fasta) and (df_row["Sequence"] != "NA"):
            write_fasta(df_row, filestem, logger, args)
        index += 1

    # Add EC numbers to dataframe0
    try:
        search_result_df.insert(3, "EC number", all_ec_numbers)
    except ValueError:
        logger.warning(
            ("Failed to insert EC numbers into dataframe,\n" "column already present")
        )

    return search_result_df


def get_ec_numbers(df_row, logger):
    """Retrieve EC numbers in dataframe row.
    :param df_row: pandas series
    :param logger: logger object
    Returns str of all EC numbers retrieved (human readible list).
    """
    ec_search = re.findall(r"\(EC [\d-]\d*\.[\d-]\d*\.[\d-]\d*\.[\d-]\d*\)", df_row[4])

    if ec_search is None:
        ec_numbers = "NA"

    else:
        # compiall EC numbers together incase multiple are given
        # and remove EC numbers from protein name
        ec_numbers = ""
        for ec in ec_search:
            ec = ec.replace("(", "")
            ec = ec.replace(")", "")
            ec_numbers += ec + ", "

    # remove terminal ", "
    return ec_numbers[:-2]


def write_fasta(df_row, filestem, logger, args):
    """Write out FASTA file.
    :param df_row: row from pandas df of UniProt search results
    :param filestem: str, FASTA file name
    :param logger: logger object
    :param args: parser arguments
    Returns nothing.
    """
    # FASTA sequences have 60 characters per line, add line breakers into protein sequence
    # to match FASTA format
    sequence = df_row["Sequence"]
    sequence = "\n".join([sequence[i : i + 60] for i in range(0, len(sequence), 60)])

    # Retrieve Taxonomy ID and ensure NCBI prefix is present
    uniprot_tax_id = str(df_row["NCBI Taxonomy ID"])
    if uniprot_tax_id.startswith("NCBI:txid") is False:
        uniprot_tax_id = "NCBI:txid" + uniprot_tax_id
    uniprot_tax_id.replace(" ", "")

    # Retrieve organism name and protein id
    organism = df_row["Organism"]
    protein_id = df_row["UniProtKB Entry ID"]

    file_content = f">{protein_id} {uniprot_tax_id} {organism} \n{sequence}\n"

    # Create output path
    if args.outdir is not sys.stdout:
        output_path = args.outdir / f"{filestem}.fasta"
    else:
        output_path = args.outdir

    # Write out data to Fasta file
    with open(output_path, "a") as fh:
        fh.write(file_content)

    return


if __name__ == "__main__":
    main()<|MERGE_RESOLUTION|>--- conflicted
+++ resolved
@@ -25,7 +25,6 @@
 uniprot.ord/help/text-syntax).
 Write all tax IDs and queries within quotation marks,
 such as "database:(type:cazy)".
-<<<<<<< HEAD
 :cmd_args input: optional, path to configuration file - required
 :cmd_args --fasta: optional, enable writing out of fasta files
 :cmd_args --force: optional, force overwrite if output already exists
@@ -33,17 +32,7 @@
 :cmd_args --nodelete: optional, enable no deletion of content in output dir
 :cmd_args --output: optional, path to output dir
 :cmd_args --verbose: optional, change logger level to 'info'
-=======
-
-:param input: optional, path to configuration file
-:param fasta: optional, enable writing out of fasta files
-:param force: optional, force overwrite if output already exists
-:param log: optional, enable writing out of log file
-:param nodelete: optional, enable no deletion of content in output dir
-:param output: optional, path to output dir
-:param verbose: optional, change logger level to 'info'
-
->>>>>>> 98e5ae89
+
 :func main: set-up script, configure call to UniProtKB
 :func read_configuration: interprets and configuration data to set up UniProtKB call
 :func get_config_data: retrieve data from config file
@@ -52,10 +41,6 @@
 :func format_search_result: rename columns, add EC number column
 :func get_ec_numbers: retrieve EC numbers for UniProt dataframe
 :func write_fasta: write out data to fasta file
-<<<<<<< HEAD
-=======
-
->>>>>>> 98e5ae89
 """
 
 import io
@@ -185,19 +170,11 @@
             )
         )
         query_list = None
-<<<<<<< HEAD
 
     if query_list is not None:
         if len(query_list) == 0:
             query_list = None
 
-=======
-
-    if query_list is not None:
-        if len(query_list) == 0:
-            query_list = None
-
->>>>>>> 98e5ae89
     if (tax_ids is None) and (query_list is None):
         logger.error(
             (
@@ -213,10 +190,6 @@
 
 def build_uniprot_df(query, logger, args):
     """Build dataframe to store data retrieved from UniProtKB.
-<<<<<<< HEAD
-=======
-
->>>>>>> 98e5ae89
     :param query: tuple, contains query terms: query, tax id
     :param logger: logger object
     :param args: parser arguments
