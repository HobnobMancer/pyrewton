--- conflicted
+++ resolved
@@ -271,10 +271,6 @@
 
 
 def add_protein_to_output_fasta(df_row, fasta_file_path, args, logger):
-<<<<<<< HEAD
-    """Write out the dataset of CAZymes and non-CAZymes to a single FASTA file."""
-    
-=======
     """Write out the dataset of CAZymes and non-CAZymes to a single FASTA file.
     
     :param df_row: Pandas series, row from a protein dataframe
@@ -321,6 +317,5 @@
     # write out data to FASTA file
     with open(output_path, "a") as fh:
         fh.write(file_content)
-        
->>>>>>> f3baddc9
+
     return