#!/usr/bin/env python
# -*- coding: utf-8 -*-
# Author:
# Emma E. M. Hobbs
#
# Contact
# eemh1@st-andrews.ac.uk
#
# Emma E. M. Hobbs,
# Biomolecular Sciences Building,
# University of St Andrews,
# North Haugh Campus,
# St Andrews,
# KY16 9ST
# Scotland,
# UK
#
# The MIT License
"""Module invoking CAZyme prediction tools: dbCAN, CUPP and eCAMI"""


import os
import subprocess


def invoke_prediction_tools(query, logger):
    """Pass paramaters to CAZyme prediction tools and invoke tool run.

    :param query: Query class instance, input fasta file for tools
    :param logger: logger object

<<<<<<< HEAD
    Return full path to directory containing output files for all predictions for input FASTA file.
=======
    Return full/absolute path to directory containing output files for all predictions for input FASTA file.
>>>>>>> ad9f0f99
    """
    # create complete path to fasta file to negate changing cwd
    current_path = os.getcwd()
    fasta_path = query.fasta
    input_path = current_path / fasta_path

    # create complete path to output and directory, to negate changing cwd
    out_dir = query.prediction_dir
    out_dir = current_path / out_dir

<<<<<<< HEAD
    invoke_dbcan(input_path, out_dir, logger)

    # move to cupp directory so can access CUPP
    os.chdir('../')  # moves up to pyrewton/cazymes/prediction/tools
    os.chdir('cupp')

    invoke_cupp(input_path, out_dir, logger)

    # move to ecami directory so can access eCAMI
    os.chdir('../')  # moves up to pyrewton/cazymes/prediction/tools
    os.chdir('ecami')

    invoke_ecami(input_path, out_dir, logger)

    # move back to 'predictions/' directory
    os.chdir('../')  # moves to 'tools/'
    os.chdir('../')  # moves to 'predictions/'

    return out_dir


=======
    # change cwd to dbCAN directory to be able to access database files
    os.chdir('tools/dbcan/')
    print("dbCAN is predicting CAZymes")
    invoke_dbcan(input_path, out_dir, logger)

    # move to cupp directory so can access CUPP
    os.chdir('..')  # moves up to pyrewton/cazymes/prediction/tools
    os.chdir('cupp')
    print("CUPP is predicting CAZymes")
    invoke_cupp(input_path, out_dir, logger)

    # move to ecami directory so can access eCAMI
    os.chdir('..')  # moves up to pyrewton/cazymes/prediction/tools
    os.chdir('ecami')
    print("eCAMI is predicting CAZymes")
    invoke_ecami(input_path, out_dir, logger)

    # move back to 'predictions/' directory
    os.chdir('..')  # moves to 'tools/'
    os.chdir('..')  # moves to 'predictions/'

    return out_dir


>>>>>>> ad9f0f99
def invoke_dbcan(input_path, out_dir, logger):
    """Invoke the prediction tool (run-)dbCAN.

    :param input_path: path to input FASTA file
    :param out_dir: path to output directory for input FASTA file query
    :param logger: logger object

    Return nothing
    """
    # create list of args to invoke run_dbCAN
    dbcan_args = [
        "run_dbcan.py",
        str(input_path),
        "protein",
        "--out_dir",
        str(out_dir),
    ]
    print("dbCAN here!!!")
    # # create log of dbCAN run
    # with open(f"{out_dir}/dbcan.log", "w+") as fh:
    #     process = subprocess.run(dbcan_args, stdout=fh, text=True)

    # # check if successul
    # if process.returncode != 0:  # return code is 0 for successful run
    #     logger.warning(
    #         (
    #             f"dbCAN ran into error for {out_dir}\n."
    #             "dbCAN error:\n"
    #             f"{process.stderr}"
    #         )
    #     )

<<<<<<< HEAD
    # create log of dbCAN run
    with open(f"{out_dir}/dbcan.log", "w+") as fh:
        process = subprocess.run(dbcan_args, stdout=fh, text=True)

    # check if successul
    if process.returncode != 0:  # return code is 0 for successful run
        logger.warning(
            (
                f"dbCAN ran into error for {out_dir}\n."
                "dbCAN error:\n"
                f"{process.stderr}"
            )
        )

    return


def invoke_cupp(input_path, out_dir, logger):
    """Invoke the prediction tool CUPP.

=======
    return


def invoke_cupp(input_path, out_dir, logger):
    """Invoke the prediction tool CUPP.

>>>>>>> ad9f0f99
    :param input_path: path to input FASTA file
    :param out_dir: path to output directory for input FASTA file query
    :param logger: logger object

    Return nothing
    """
    # create list of args to invoke cupp
    cupp_args = [
        "python3",
        "CUPPprediction.py",
        "-query",
        str(input_path),
        "-output_path",
        f"{out_dir}/cupp_output.fasta",
    ]

    # create log of CUPP run
    with open(f"{out_dir}/cupp.log", "w+") as fh:
        process = subprocess.run(cupp_args, stdout=fh, text=True)

    # check if successful
    if process.returncode != 0:
        logger.warning(
            (
                f"CUPP ran into error for {out_dir}\n."
                "CUPP error:\n"
                f"{process.stderr}"
            )
        )

    return


def invoke_ecami(input_path, out_dir, logger):
    """Invoke the prediction tool eCAMI.
<<<<<<< HEAD

    :param input_path: path to input FASTA file
    :param out_dir: path to output directory for input FASTA file query
    :param logger: logger object

=======

    :param input_path: path to input FASTA file
    :param out_dir: path to output directory for input FASTA file query
    :param logger: logger object

>>>>>>> ad9f0f99
    Return nothing
    """
    # create list of args for ecami
    ecami_args = [
        "python3",
        "prediction.py",
        "-input",
        str(input_path),
        "-kmer_db",
        "CAZyme",
        "-output",
        f"{out_dir}/ecami_output.txt",
    ]

    # create log of eCAMI run
    with open(f"{out_dir}/ecami.log", "w+") as fh:
        process = subprocess.run(ecami_args, stdout=fh, text=True)

    # check if successful
    if process.returncode != 0:
        logger.warning(
            (
                f"eCAMI ran into error for {out_dir}\n."
                "eCAMI error:\n"
                f"{process.stderr}"
            )
        )

    return<|MERGE_RESOLUTION|>--- conflicted
+++ resolved
@@ -29,11 +29,7 @@
     :param query: Query class instance, input fasta file for tools
     :param logger: logger object
 
-<<<<<<< HEAD
-    Return full path to directory containing output files for all predictions for input FASTA file.
-=======
     Return full/absolute path to directory containing output files for all predictions for input FASTA file.
->>>>>>> ad9f0f99
     """
     # create complete path to fasta file to negate changing cwd
     current_path = os.getcwd()
@@ -44,29 +40,6 @@
     out_dir = query.prediction_dir
     out_dir = current_path / out_dir
 
-<<<<<<< HEAD
-    invoke_dbcan(input_path, out_dir, logger)
-
-    # move to cupp directory so can access CUPP
-    os.chdir('../')  # moves up to pyrewton/cazymes/prediction/tools
-    os.chdir('cupp')
-
-    invoke_cupp(input_path, out_dir, logger)
-
-    # move to ecami directory so can access eCAMI
-    os.chdir('../')  # moves up to pyrewton/cazymes/prediction/tools
-    os.chdir('ecami')
-
-    invoke_ecami(input_path, out_dir, logger)
-
-    # move back to 'predictions/' directory
-    os.chdir('../')  # moves to 'tools/'
-    os.chdir('../')  # moves to 'predictions/'
-
-    return out_dir
-
-
-=======
     # change cwd to dbCAN directory to be able to access database files
     os.chdir('tools/dbcan/')
     print("dbCAN is predicting CAZymes")
@@ -91,7 +64,6 @@
     return out_dir
 
 
->>>>>>> ad9f0f99
 def invoke_dbcan(input_path, out_dir, logger):
     """Invoke the prediction tool (run-)dbCAN.
 
@@ -124,35 +96,12 @@
     #         )
     #     )
 
-<<<<<<< HEAD
-    # create log of dbCAN run
-    with open(f"{out_dir}/dbcan.log", "w+") as fh:
-        process = subprocess.run(dbcan_args, stdout=fh, text=True)
-
-    # check if successul
-    if process.returncode != 0:  # return code is 0 for successful run
-        logger.warning(
-            (
-                f"dbCAN ran into error for {out_dir}\n."
-                "dbCAN error:\n"
-                f"{process.stderr}"
-            )
-        )
-
     return
 
 
 def invoke_cupp(input_path, out_dir, logger):
     """Invoke the prediction tool CUPP.
 
-=======
-    return
-
-
-def invoke_cupp(input_path, out_dir, logger):
-    """Invoke the prediction tool CUPP.
-
->>>>>>> ad9f0f99
     :param input_path: path to input FASTA file
     :param out_dir: path to output directory for input FASTA file query
     :param logger: logger object
@@ -188,19 +137,11 @@
 
 def invoke_ecami(input_path, out_dir, logger):
     """Invoke the prediction tool eCAMI.
-<<<<<<< HEAD
 
     :param input_path: path to input FASTA file
     :param out_dir: path to output directory for input FASTA file query
     :param logger: logger object
 
-=======
-
-    :param input_path: path to input FASTA file
-    :param out_dir: path to output directory for input FASTA file query
-    :param logger: logger object
-
->>>>>>> ad9f0f99
     Return nothing
     """
     # create list of args for ecami
