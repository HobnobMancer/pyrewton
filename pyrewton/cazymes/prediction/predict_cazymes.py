#!/usr/bin/env python
# -*- coding: utf-8 -*-
# Author:
# Emma E. M. Hobbs
#
# Contact
# eemh1@st-andrews.ac.uk
#
# Emma E. M. Hobbs,
# Biomolecular Sciences Building,
# University of St Andrews,
# North Haugh Campus,
# St Andrews,
# KY16 9ST
# Scotland,
# UK
#
# The MIT License
"""Predict CAZymes from protein sequences and evaluate prediction accuracy.

:cmd_args   :

:func    :

Creates dataframes of CAZyme predictions and report
summarising statistical analsis of prediction accuracy.
"""

import logging
import os
import re
import sys

from dataclasses import dataclass
from datetime import datetime
from pathlib import Path
from tqdm import tqdm
from typing import List, Optional

from pyrewton.cazymes.prediction.parse import (
<<<<<<< HEAD
    get_cazy_accessions,
=======
>>>>>>> ad9f0f99
    parse_cupp_output,
    parse_dbcan_output,
    parse_ecami_output
)
from pyrewton.cazymes.prediction.tools import invoke_prediction_tools
from pyrewton.utilities import build_logger
from pyrewton.utilities.cmd_parser_predict_cazymes import build_parser
from pyrewton.utilities.file_io import make_output_directory, write_out_pre_named_dataframe


@dataclass
class Query:
    """Data of prediction tool query.

    :param fasta: path, path to query fasta file
    :param tax_id: str, NCBI taxonomy ID of host species
    :param source: str, source of proteins within fasta file
    :param prediction_dir: path, path to which prediction tool output is written
    """

    fasta: Path  # path to FASTA file containing proteins for prediction
    tax_id: str  # NCBI taxonomy id, prefix NCBI:txid
    source: str  # source of protein sequences, genomic assembly or database
    prediction_dir: Path  # path to dir containing outputs from all prediciton tools

    def __str__(self):
        """Representation of object"""
        return(
            (
                f"<tax-id={self.tax_id} source={self.source} "
                "fasta={self.fasta} prediction_dir={self.prediction_dir}"
            )
        )


def main(argv: Optional[List[str]] = None, logger: Optional[logging.Logger] = None):
    """Set up parser and logger, and coordinate prediction of CAZymes."""
    # build parser
    # Parse arguments
    # Check if namepsace isn't passed, if not parse command-line
    if argv is None:
        # Parse command-line
        parser = build_parser()
        args = parser.parse_args()
    else:
        parser = build_parser(argv)
        args = parser.parse_args()

    # Initiate logger
    # Note: log file only created if specified at cmdline
    if logger is None:
        logger = build_logger("predict_cazymes", args)

    # check current working directory, to make sure can access the CAZyme prediction tools
    check_cwd(logger)

    # If specified output directory for genomic files, create output directory
    if args.output is not sys.stdout:
        make_output_directory(args.output, logger, args.force, args.nodelete)

    # invoke prediction tools and build prediciton Query instances
    predictions = get_predictions(args, logger)

<<<<<<< HEAD
    if args.stats:
        # get accession numbers of known CAZymes from CAZy
        cazy_genbank_accessions, cazy_uniprot_accessions = get_cazy_accessions(args, logger)

        if (cazy_genbank_accessions is None) or (cazy_uniprot_accessions is None):
            # write remote summarising predictions
            index = 0
            for index in tqdm(range(len(predictions)), desc="Writing summary reports"):
                write_prediction_report(predictions[index], args, logger)

        else:
            # perform statistical evaluation of performance and write summary reports
            index = 0
            for index in tqdm(range(len(predictions)), desc="Performing statistical evaluation"):
                write_stats_prediction_report(
                    predictions[index],
                    cazy_genbank_accessions,
                    cazy_uniprot_accessions,
                    args,
                    logger,
                )

    else:
        # write remote summarising predictions
        index = 0
        for index in tqdm(range(len(predictions)), desc="Writing summary reports"):
            write_prediction_report(predictions[index], args, logger)

=======
    # standardist output, statistical evaluation performance (if CAZy data provided), and write
    # summary report
    index = 0
    for index in tqdm(range(len(predictions)), desc="Standardising tools outputs"):
        write_prediction_report(predictions[index], args, logger)

>>>>>>> ad9f0f99
    logger.info("Program finished, and no terminating.")


def check_cwd(logger):
    """Check user invoked script in correct directory so can access the prediciton tools.

    If user is not within any of pyrewton/cazymes/prediction module directories then
    raise error and terminate program. Excepted directories for starting at:
    pyrewton/cazymes/prediction
    pyrewton/cazymes/tools

    :param logger: logger object

    Return nothing.
    """
    current_path = os.getcwd()

    if current_path.endswith("pyrewton/cazymes/prediction"):
        return

    elif current_path.endswith("pyrewton/cazymes/prediction/tools"):
        logger.warning(
            (
                "Script invoked in 'tools' directory.\n"
                "Changed current working directory to pyrewton/cazymes/prediction."
            )
        )
        os.chdir('..')
        return

    else:
        logger.error(
            (
                "Script invokved in wrong directory.\n"
                "To be able to access dbCAN, CUPP and eCAMI please invokve script when cwd is\n"
                "pyrewton/cazymes/prediction within the pyrewton programm. Terminating program."
            )
        )
        sys.exit(1)


def get_predictions(args, logger):
    """Build prediction queries and invoke prediction tools for each query.

    :param all_fasta_paths: list of paths to input fasta files
    :param args: parser object
    :param logger: logger object

    Return list of Query class objects, queries to prediction tools.
    """
    # create list of paths to all fasta files in input directory
    all_fasta_paths = get_fasta_paths(args, logger)

    # create empty list to store all instances of Prediction class objects
    predictions = []

    # for each FASTA file invoke dbCAN, CUPP and eCAMI
    for file_path in tqdm(all_fasta_paths, desc="Invoking tools for FASTA file"):  # make tqdm
        # retrieve data on source of protein sequences and species taxonomy ID
        protein_source = get_protein_source(file_path, logger)
        tax_id = get_tax_id(file_path, logger)

        time_stamp = datetime.now().strftime("%Y-%m-%d--%H-%M-%S")

        # name output dir to store prediction output and statistical evaluation
        if tax_id is None:
            outdir_name = f"cazyme_predictions_{protein_source}_{time_stamp}"
        else:
            outdir_name = f"cazyme_predictions_{tax_id}_{protein_source}_{time_stamp}"

        # create output_dir for given input FASTA file within user specified parent directory
        output_path = args.output / outdir_name
        make_output_directory(output_path, logger, args.force, args.nodelete)

        # create Query class object to store data on the query made to the prediction tools
<<<<<<< HEAD
        prediction_tool_query = Query(file_path, tax_id, protein_source, output_path, {})
=======
        prediction_tool_query = Query(file_path, tax_id, protein_source, output_path)
>>>>>>> ad9f0f99

        # invoke prediction tools and retrieve paths to the prediction tools outputs
        full_outdir_path = invoke_prediction_tools(prediction_tool_query, logger)

        # update outdir path with full path
        prediction_tool_query.prediction_dir = full_outdir_path

        predictions.append(prediction_tool_query)

    return predictions


def get_fasta_paths(args, logger):
    """Retrieve paths to call FASTA files in input dir.

    :param args: parser object
    :param logger: logger object

    Returns list of paths to fasta files.
    """
    # create empty list to store the file entries, to allow checking if no files returned
    fasta_file_paths = []

    # retrieve all files from input directory
    files_in_entries = (
        entry for entry in Path(args.input).iterdir() if entry.is_file()
    )
    # retrieve paths to fasta files
    for item in files_in_entries:
        # search for fasta file extension
        if item.name.endswith(".fasta") or item.name.endswith(".fa"):
            fasta_file_paths.append(item)

    # check files were retrieved from input directory
    if len(fasta_file_paths) == 0:
        logger.warning(
            (
                "No FASTA files retrieved from input directory.\n"
                "Check the path to the input directory is correct.\n"
                "Terminanting program."
            )
        )
        sys.exit(1)

    return fasta_file_paths


def get_protein_source(file_path, logger):
    """Retrieve source of protein sequences from FASTA file path.

    :param file_path: path, path to fasta file
    :param logger: logger object

    Return string, source of protein sequences.
    """
    # Attempt to retrieve genomic assembly from FASTA file path
    search_result = re.search(r"GC(A|F)_\d+?_\d+?", str(file_path), re.IGNORECASE)

    try:
        protein_source = search_result.group()
        return protein_source
    except AttributeError:
        # search for uniprot query used to retrieve proteins
        search_result = re.search(r"uniprot(.+?\.)", str(file_path), re.IGNORECASE)
        try:
            protein_source = search_result.group()[:-1]  # remove terminal '.'
            return protein_source
        except AttributeError:
            protein_source = "unknown_source"
            return protein_source


def get_tax_id(file_path, logger):
    """Retrieve taxonomy ID from fasta file path.

    :param file_path: path, path to fasta file path
    :param logger: logger object

    Return string, taxonomy ID of proteins' host species.
    """
    # search for first taxonomy ID format
    search_result = re.search(r"txid\d+?\D", str(file_path), re.IGNORECASE)

    try:
        tax_id = search_result.group()[:-1]
        return tax_id
    except AttributeError:      
        # search for other taxonomy ID format
        search_result = re.search(r"taxonomy__\d+?__", str(file_path), re.IGNORECASE)
        try:
            tax_id = search_result.group()[:-2]
            return tax_id
        except AttributeError:
            return


<<<<<<< HEAD
def write_stats_prediction_report(
    prediction,
    cazy_genbank_accessions,
    cazy_uniprot_accessions,
    args,
    logger,
):
    """Coordinate statistical evaluation of predction tools outputs and writing summary report.
=======
def write_prediction_report(prediction, args, logger):
    """Coordinate standardising prediction tools outputs and writing summary report.

    If the data from CAZy is provided a statistical evaluation of the prediction tools, by using
    the data from CAZy as the 'known truth', will be performed.
>>>>>>> ad9f0f99

    :param prediction: Query class object
    :param args: cmd args parser
    :param logger: logger object


    Return nothing
    """
    # Standardise the output from each prediction tool
<<<<<<< HEAD
    # order dataframes are stored: dbcan_stnd_df, hmmer_stnd_df, hotpep_stnd_df, diamond_stnd_df,
    # cupp_stnd_df, and ecami_stnd_df
    standardised_dfs = standardise_prediction_outputs(prediction.prediction_dir, args, logger)

    if standardised_dfs is None:
        return  # failure logged in get_output_files()

    for df in standardised_dfs:
        # statistically evaluate distinguishing between cazymes and non-cazymes
        evaluate_cazyme_prediction(df, )

    # Perform statistical evaluation of performance if CAZy data provided
    # if args.cazy is not None:
    # pass
=======
    dbcan_stnd_df, hmmer_stnd_df, hotpep_stnd_df, diamond_stnd_df, cupp_stnd_df, ecami_stnd_df = standardise_prediction_outputs(
        prediction.prediction_dir, args, logger
    )
    
    if (
        (dbcan_stnd_df is None) and
        (hmmer_stnd_df is None) and
        (hotpep_stnd_df is None) and
        (diamond_stnd_df is None) and
        (cupp_stnd_df is None) and
        (ecami_stnd_df is None)
    ):
        return  # error in retrieving output was logged in get_output_files()
    
    # Perform statistical evaluation of performance if CAZy data provided
    # if args.cazy is not None:
        # pass
>>>>>>> ad9f0f99

    # Produce summary report of predictions (number of CAZymes, numbers per class etc.)

    return


def standardise_prediction_outputs(out_dir, args, logger):
    """Coordinate standardising prediction tools outputs.

    Produces a dataframe for eCAMI, CUPP, Hotpep, HMMER, DIAMOND and a consensus result for dbCAN
    where consensus means any result where at least 2 tools (out of Hotpep, HMMER and DIAMOND)
    match.

    :param out_dir: path to directory containing respective prediction query's output files
    :param args: cmd args parser
    :param logger: logger object

<<<<<<< HEAD
    Return list of 6 Pandas dataframes.
=======
    Return 6 Pandas dataframes.
>>>>>>> ad9f0f99
    """
    # retrieve the paths to prediction tool output files in the output directory for 'prediction'
    raw_output_files = get_output_files(out_dir, logger)  # returns dict

    if raw_output_files is None:
<<<<<<< HEAD
        return None  # error was logged in get_output_files()
=======
        return  None, None, None, None, None, None  # error was logged in get_output_files()
>>>>>>> ad9f0f99

    # Standardise the output from each prediction tool
    dbcan_stnd_df, hmmer_stnd_df, hotpep_stnd_df, diamond_stnd_df = (
        parse_dbcan_output.parse_dbcan_output(raw_output_files["dbcan"], logger)
    )

    # retrieve predicated EC number for Hotpep
    if hotpep_stnd_df is not None:
        hotpep_stnd_df = parse_dbcan_output.add_hotpep_ec_predictions(
            raw_output_files["hotpep"],
            hotpep_stnd_df,
            logger,
        )

    # standardise output from CUPP and eCAMI
    cupp_stnd_df = parse_cupp_output.parse_cupp_output(raw_output_files["cupp_raw"], logger)

    ecami_stnd_df = parse_ecami_output.parse_ecami_output(raw_output_files["ecami_raw"], logger)

    # Write out dataframes to disk
    write_out_dataframes(dbcan_stnd_df, "dbcan_stnd_df", out_dir, args, logger)
    write_out_dataframes(hmmer_stnd_df, "hmmer_stnd_df", out_dir, args, logger)
    write_out_dataframes(hotpep_stnd_df, "hotpep_stnd_df", out_dir, args, logger)
    write_out_dataframes(diamond_stnd_df, "diamond_stnd_df", out_dir, args, logger)
    write_out_dataframes(cupp_stnd_df, "cupp_stnd_df", out_dir, args, logger)
    write_out_dataframes(ecami_stnd_df, "ecami_stnd_df", out_dir, args, logger)

<<<<<<< HEAD
    return [
        dbcan_stnd_df,
        hmmer_stnd_df,
        hotpep_stnd_df,
        diamond_stnd_df,
        cupp_stnd_df,
        ecami_stnd_df,
    ]
=======
    return dbcan_stnd_df, hmmer_stnd_df, hotpep_stnd_df, diamond_stnd_df, cupp_stnd_df, ecami_stnd_df


def write_out_dataframes(df, df_name, out_dir, args, logger):
    """Coordinate writing out standardise dataframes to disk.

    Performs check and logs if no dataframe was produced for a given CAZyme prediction tool.

    :param df: pandas dataframe
    :param df_name: path to location where dataframe is to be written (excludes .csv extension)
    :param args: args parser object
    :param logger: logger object

    Return nothing.
    """
    if df is None:
        logger.warning(
            "No standardised dataframe was produced for\n"
            f"{out_dir} / {df_name}"
        )
        return

    if len(df["cazy_family"]) == 0:
        logger.warning(
            "Empty standardised dataframe created for\n"
            f"{out_dir} / {df_name}"
        )

    write_out_pre_named_dataframe(df, df_name, logger, out_dir, args.force)
    return
>>>>>>> ad9f0f99


def get_output_files(output_dir, logger):
    """Retrieve files to CAZyme prediction tool output files.

    :param output_dir: path to the directory containing prediction tool outputs
    :param logger: logger object

    Return dictionary, keyed by tool name and valued by path to respective output file
    """
    # create empty dictionary to store file to output files, keyed by prediciton tool name
    output_dict = {}

    prediction_tools = ["dbcan", "hotpep", "cupp", "ecami"]

    # retrieve all files in the output directory for the current working FASTA file
<<<<<<< HEAD
    files_in_outdir = (entry for entry in output_dir.iterdir() if entry.is_file())

    try:
        if len(files_in_outdir) == 0:
            logger.error(
                    "Did not retrieve any prediction tool output files in\n"
                    f"{output_dir}\n"
            )
=======
    files_in_outdir = (
        entry for entry in output_dir.iterdir() if entry.is_file()
    )

    try:
        if len(list(files_in_outdir)) == 0:
            logger.error(
                    "Did not retrieve any prediction tool output files in\n"
                    f"{output_dir}\n"
                    "Not producing and output for this dir"
            )
            return
>>>>>>> ad9f0f99
    except AttributeError:  # raised if files_in_outdir is None
        logger.error(
                "Did not retrieve any prediction tool output files in\n"
                f"{output_dir}\n"
<<<<<<< HEAD
        )
=======
                "Not producing and output for this dir"
        )
        return
>>>>>>> ad9f0f99

    # Retrieve paths to specific prediction tool's output files
    for entry in files_in_outdir:
        # retrieve dbCAN overview.txt file
        if entry.name.endswith("overview.txt"):
            output_dict["dbcan"] = entry

        # retrieve hotpep.out file
        elif entry.name.endswith("hotpep.out"):
            output_dict["hotpep"] = entry

        # retrieve cupp output file
        elif entry.name.endswith("cupp_output.fasta"):
            output_dict["cupp"] = entry

        # retrieve ecami output file
        elif entry.name.endswith("ecami_output.txt"):
            output_dict["ecami"] = entry

    # check output file for each prediction tool was retrieved
    for tool in prediction_tools:
        try:
            output_dict[tool]
        except KeyError:
            output_dict[tool] = "NA"

    return output_dict


<<<<<<< HEAD
def write_out_dataframes(df, df_name, out_dir, args, logger):
    """Coordinate writing out standardise dataframes to disk.

    Performs check and logs if no dataframe was produced for a given CAZyme prediction tool.

    :param df: pandas dataframe
    :param df_name: path to location where dataframe is to be written (excludes .csv extension)
    :param args: args parser object
    :param logger: logger object

    Return nothing.
    """
    if df is None:
        logger.warning(
            "No standardised dataframe was produced for\n"
            f"{out_dir} / {df_name}"
        )
        return

    if len(df["cazy_family"]) == 0:
        logger.warning(
            "Empty standardised dataframe created for\n"
            f"{out_dir} / {df_name}"
        )

    write_out_pre_named_dataframe(df, df_name, logger, out_dir, args.force)
    return


=======
>>>>>>> ad9f0f99
if __name__ == "__main__":
    main()<|MERGE_RESOLUTION|>--- conflicted
+++ resolved
@@ -38,10 +38,7 @@
 from typing import List, Optional
 
 from pyrewton.cazymes.prediction.parse import (
-<<<<<<< HEAD
     get_cazy_accessions,
-=======
->>>>>>> ad9f0f99
     parse_cupp_output,
     parse_dbcan_output,
     parse_ecami_output
@@ -105,7 +102,6 @@
     # invoke prediction tools and build prediciton Query instances
     predictions = get_predictions(args, logger)
 
-<<<<<<< HEAD
     if args.stats:
         # get accession numbers of known CAZymes from CAZy
         cazy_genbank_accessions, cazy_uniprot_accessions = get_cazy_accessions(args, logger)
@@ -134,14 +130,6 @@
         for index in tqdm(range(len(predictions)), desc="Writing summary reports"):
             write_prediction_report(predictions[index], args, logger)
 
-=======
-    # standardist output, statistical evaluation performance (if CAZy data provided), and write
-    # summary report
-    index = 0
-    for index in tqdm(range(len(predictions)), desc="Standardising tools outputs"):
-        write_prediction_report(predictions[index], args, logger)
-
->>>>>>> ad9f0f99
     logger.info("Program finished, and no terminating.")
 
 
@@ -217,11 +205,7 @@
         make_output_directory(output_path, logger, args.force, args.nodelete)
 
         # create Query class object to store data on the query made to the prediction tools
-<<<<<<< HEAD
-        prediction_tool_query = Query(file_path, tax_id, protein_source, output_path, {})
-=======
         prediction_tool_query = Query(file_path, tax_id, protein_source, output_path)
->>>>>>> ad9f0f99
 
         # invoke prediction tools and retrieve paths to the prediction tools outputs
         full_outdir_path = invoke_prediction_tools(prediction_tool_query, logger)
@@ -318,7 +302,6 @@
             return
 
 
-<<<<<<< HEAD
 def write_stats_prediction_report(
     prediction,
     cazy_genbank_accessions,
@@ -327,13 +310,6 @@
     logger,
 ):
     """Coordinate statistical evaluation of predction tools outputs and writing summary report.
-=======
-def write_prediction_report(prediction, args, logger):
-    """Coordinate standardising prediction tools outputs and writing summary report.
-
-    If the data from CAZy is provided a statistical evaluation of the prediction tools, by using
-    the data from CAZy as the 'known truth', will be performed.
->>>>>>> ad9f0f99
 
     :param prediction: Query class object
     :param args: cmd args parser
@@ -343,22 +319,6 @@
     Return nothing
     """
     # Standardise the output from each prediction tool
-<<<<<<< HEAD
-    # order dataframes are stored: dbcan_stnd_df, hmmer_stnd_df, hotpep_stnd_df, diamond_stnd_df,
-    # cupp_stnd_df, and ecami_stnd_df
-    standardised_dfs = standardise_prediction_outputs(prediction.prediction_dir, args, logger)
-
-    if standardised_dfs is None:
-        return  # failure logged in get_output_files()
-
-    for df in standardised_dfs:
-        # statistically evaluate distinguishing between cazymes and non-cazymes
-        evaluate_cazyme_prediction(df, )
-
-    # Perform statistical evaluation of performance if CAZy data provided
-    # if args.cazy is not None:
-    # pass
-=======
     dbcan_stnd_df, hmmer_stnd_df, hotpep_stnd_df, diamond_stnd_df, cupp_stnd_df, ecami_stnd_df = standardise_prediction_outputs(
         prediction.prediction_dir, args, logger
     )
@@ -376,7 +336,6 @@
     # Perform statistical evaluation of performance if CAZy data provided
     # if args.cazy is not None:
         # pass
->>>>>>> ad9f0f99
 
     # Produce summary report of predictions (number of CAZymes, numbers per class etc.)
 
@@ -394,21 +353,13 @@
     :param args: cmd args parser
     :param logger: logger object
 
-<<<<<<< HEAD
-    Return list of 6 Pandas dataframes.
-=======
     Return 6 Pandas dataframes.
->>>>>>> ad9f0f99
     """
     # retrieve the paths to prediction tool output files in the output directory for 'prediction'
     raw_output_files = get_output_files(out_dir, logger)  # returns dict
 
     if raw_output_files is None:
-<<<<<<< HEAD
-        return None  # error was logged in get_output_files()
-=======
         return  None, None, None, None, None, None  # error was logged in get_output_files()
->>>>>>> ad9f0f99
 
     # Standardise the output from each prediction tool
     dbcan_stnd_df, hmmer_stnd_df, hotpep_stnd_df, diamond_stnd_df = (
@@ -436,16 +387,6 @@
     write_out_dataframes(cupp_stnd_df, "cupp_stnd_df", out_dir, args, logger)
     write_out_dataframes(ecami_stnd_df, "ecami_stnd_df", out_dir, args, logger)
 
-<<<<<<< HEAD
-    return [
-        dbcan_stnd_df,
-        hmmer_stnd_df,
-        hotpep_stnd_df,
-        diamond_stnd_df,
-        cupp_stnd_df,
-        ecami_stnd_df,
-    ]
-=======
     return dbcan_stnd_df, hmmer_stnd_df, hotpep_stnd_df, diamond_stnd_df, cupp_stnd_df, ecami_stnd_df
 
 
@@ -476,7 +417,6 @@
 
     write_out_pre_named_dataframe(df, df_name, logger, out_dir, args.force)
     return
->>>>>>> ad9f0f99
 
 
 def get_output_files(output_dir, logger):
@@ -493,16 +433,6 @@
     prediction_tools = ["dbcan", "hotpep", "cupp", "ecami"]
 
     # retrieve all files in the output directory for the current working FASTA file
-<<<<<<< HEAD
-    files_in_outdir = (entry for entry in output_dir.iterdir() if entry.is_file())
-
-    try:
-        if len(files_in_outdir) == 0:
-            logger.error(
-                    "Did not retrieve any prediction tool output files in\n"
-                    f"{output_dir}\n"
-            )
-=======
     files_in_outdir = (
         entry for entry in output_dir.iterdir() if entry.is_file()
     )
@@ -515,18 +445,13 @@
                     "Not producing and output for this dir"
             )
             return
->>>>>>> ad9f0f99
     except AttributeError:  # raised if files_in_outdir is None
         logger.error(
                 "Did not retrieve any prediction tool output files in\n"
                 f"{output_dir}\n"
-<<<<<<< HEAD
-        )
-=======
                 "Not producing and output for this dir"
         )
         return
->>>>>>> ad9f0f99
 
     # Retrieve paths to specific prediction tool's output files
     for entry in files_in_outdir:
@@ -556,7 +481,6 @@
     return output_dict
 
 
-<<<<<<< HEAD
 def write_out_dataframes(df, df_name, out_dir, args, logger):
     """Coordinate writing out standardise dataframes to disk.
 
@@ -586,7 +510,5 @@
     return
 
 
-=======
->>>>>>> ad9f0f99
 if __name__ == "__main__":
     main()