#!/usr/bin/env python3
# -*- coding: utf-8 -*-
# (c) University of St Andrews 2020-2021
# (c) University of Strathclyde 2020-2021
# (c) James Hutton Institute 2020-2021
#
# Author:
# Emma E. M. Hobbs
#
# Contact
# eemh1@st-andrews.ac.uk
#
# Emma E. M. Hobbs,
# Biomolecular Sciences Building,
# University of St Andrews,
# North Haugh Campus,
# St Andrews,
# KY16 9ST
# Scotland,
# UK
#
# The MIT License
#
# Permission is hereby granted, free of charge, to any person obtaining a copy
# of this software and associated documentation files (the "Software"), to deal
# in the Software without restriction, including without limitation the rights
# to use, copy, modify, merge, publish, distribute, sublicense, and/or sell
# copies of the Software, and to permit persons to whom the Software is
# furnished to do so, subject to the following conditions:
#
# The above copyright notice and this permission notice shall be included in all
# copies or substantial portions of the Software.
#
# THE SOFTWARE IS PROVIDED "AS IS", WITHOUT WARRANTY OF ANY KIND, EXPRESS OR
# IMPLIED, INCLUDING BUT NOT LIMITED TO THE WARRANTIES OF MERCHANTABILITY,
# FITNESS FOR A PARTICULAR PURPOSE AND NONINFRINGEMENT. IN NO EVENT SHALL THE
# AUTHORS OR COPYRIGHT HOLDERS BE LIABLE FOR ANY CLAIM, DAMAGES OR OTHER
# LIABILITY, WHETHER IN AN ACTION OF CONTRACT, TORT OR OTHERWISE, ARISING FROM,
# OUT OF OR IN CONNECTION WITH THE SOFTWARE OR THE USE OR OTHER DEALINGS IN THE
# SOFTWARE.
"""Retrieves datasets for evaluating the CAZyme prediction tools: dbCAN, CUPP and eCAMI.

Writes out a FASTA per candidate species, containing all the protein sequences to analysed by the
CAZymes prediction tools. The datasets contain an equal number of CAZymes to non-CAZymes.

Uses a local CAZyme database to identify CAZy annotated CAZymes.
"""


import logging
import random
import shutil

from datetime import datetime
from typing import List, Optional

from Bio import Entrez, SeqIO
from saintBioutils.utilities import config_logger
from tqdm import tqdm

from pyrewton.genbank.genomes import download_genomes, parse_genomes
from pyrewton.cazymes.evaluate_tools.test_sets import (
    align_cazymes_and_noncazymes,
    compile_output_file_path,
    write_out_test_set,
)
from pyrewton.utilities.file_io import io_get_paths, make_output_directory, io_create_eval_testsets
from pyrewton.utilities.parsers.cmd_parser_create_eval_test_sets import build_parser_dict


class Protein:
    """A single protein from a genomic assembly.
    
    :attr accession: str, unique GenBank accession
    :attr sequence: str, protein amino acid sequence
    :attr cazyme_classification: int, CAZyme = 1, non-CAZyme = 0.
    """

    def __init__(self, accession, sequence, cazyme_classification):
        self.accession = accession
        self.sequence = sequence
        self.cazyme_classification = cazyme_classification

    def __str__(self):
        return f"<{self.accession} <CAZyme classification = {self.cazyme_classification}>>"

    def __repr__(self):
        return f"<{self.accession} <CAZyme classification = {self.cazyme_classification}>>"


def main(argv: Optional[List[str]] = None, logger: Optional[logging.Logger] = None):
    if argv is None:
        parser = build_parser_dict()
        args = parser.parse_args()
    else:
        parser = build_parser_dict(argv)
        args = parser.parse_args()

    if logger is None:
        config_logger(args)
    logger = logging.getLogger(__name__)

    Entrez.email = args.email

    extract_seq_dir = args.output / "extracted_protein_seqs"
    alignment_score_dir = args.output / "alignment_scores"
    test_set_dir = args.output / "test_sets"
    make_output_directory(extract_seq_dir, args.force, args.nodelete)
    make_output_directory(alignment_score_dir, args.force, args.nodelete)
    make_output_directory(test_set_dir, args.force, args.nodelete)

    # create file for storing CAZome coverage
    headers = (
        f"Genomic accession\tTotal proteins\tTotal cazymes\tGenome CAZome percent\t"
        "CAZome sample size\tCAZome coverage percent\n"
    )
    cazome_coverage_path = args.output / "cazome_coverage.txt"
    with open(cazome_coverage_path,"w") as fh:
        fh.write(headers)

    # get the YAML file containing the genomic assemblies to be used for creating test sets
    assembly_dict = io_create_eval_testsets.retrieve_assemblies_dict(args.yaml)

    # get dict containing the genomic assemblies of all CAZymes in CAZy
    cazy_dict = io_create_eval_testsets.get_cazy_dict(args.cazy)

    header = (
        "Genomic_accession\t"
        "Total_proteins\t"
        "Total_CAZymes\t"
        "Genome_CAZome_percentage\t"
        "CAZome_coverage_percentage\t"
        "CAZyme_sample_size\n"
    )
    time_stamp = datetime.now().strftime("%Y_%m_%d-%H_%M_%S")
    coverage_log_path = args.output / f"cazome_coverage_{time_stamp}.txt"
    with open(coverage_log_path, 'a') as fh:
        fh.write(header)


    temp_alignment_dir = args.output / "temp_alignment_dir"

    if args.genomes is not None:
        logger.info(f"Retrieving genomes from {args.genomes}")
        genomic_assembly_paths = io_get_paths.get_genomic_assembly_paths(args)
        logger.info(f"Retrieved {len(genomic_assembly_paths)} genomic assemblies")
        genomic_path_dict = {}
        for _path in genomic_assembly_paths:
            filename = (_path.name).split(".")[0]
            filename = filename.split("_")
            accession = f"{filename[0]}_{filename[1]}.{filename[2]}"
            genomic_path_dict[accession] = _path

    # create a test set for each genomic assembly
    for txid in tqdm(assembly_dict, desc="Parsing assemblies in config file"):
        for assembly in assembly_dict[txid]:
            # assembly = [genomic accession, assembly name]

            # whipe temp dir clean
            io_create_eval_testsets.prepare_output_dir(temp_alignment_dir)

            if args.genomes is not None:
                assembly_path = genomic_path_dict[assembly[0]]
            else:
                # download genomic assembly
                assembly_path = download_genomes.get_genomic_assembly(assembly)
                
            # create a FASTA file containing all proteins sequences in the genomic assembly
            fasta_path = parse_genomes.extract_protein_seqs(
                assembly_path,
                assembly[0],
                txid,
                args.output,
                subfolder="extracted_protein_seqs",
            )

            # differentiate between CAZymes and non-CAZymes and get test set of 100 known CAZymes
            (
                selected_cazymes,
                cazyme_fasta,
                non_cazymes,
                noncazyme_fasta,
                total_proteins,
                total_cazymes,
            ) = separate_cazymes_and_noncazymes(
                cazy_dict,
                fasta_path,
                temp_alignment_dir,
                assembly[0],
            )

            if selected_cazymes is None:
                continue

            alignment_df = align_cazymes_and_noncazymes(
                cazyme_fasta,
                noncazyme_fasta,
                temp_alignment_dir,
            )
            if alignment_df is None:
                continue

            final_fasta = compile_output_file_path(fasta_path, args)

            write_out_test_set(
                selected_cazymes,
                non_cazymes,
                alignment_df,
                final_fasta,
<<<<<<< HEAD
                assembly[0],
                total_proteins,
                total_cazymes,
                coverage_log_path,
=======
                total_proteins,
                total_cazymes,
>>>>>>> 3244a5df
                args,
            )

    # delete the temporary alignment dir
    shutil.rmtree(temp_alignment_dir)


def separate_cazymes_and_noncazymes(cazy_dict, input_fasta, temp_alignment_dir, assembly, args):
    """Identify CAZymes and non-CAZymes in the input FASTA file.

    Writes non-CAZymes to a FASTA file and builds a non-CAZyme database needed for later alignments
    to identify the non-CAZymes that are most similar to the CAZymes (positive controls)
    selected for the test set.

    :param session: open SQL database session
    :param input_fasta: path to input FASTA file containing all protein seqs from a genomic assembly
<<<<<<< HEAD
    :param temp_alignment_dir: path to dir where alignment inputs/outputs are written
    :param assmebly: genomic assembly accessions retrieved from input yaml file

    Return list of CAZymes, path to temp FASTA of selected CAZymes, dict of non-CAZymes
    {protein_accession: Protein_instance}, path to temporary non-CAZyme dir, and total number
    of proteins and CAZymes extracted from the genome.
=======
    :param temp_alignment_dir: path to dir where alignment output is written
    :param assembly: str, genomic assembly acession
    :param args: cmd-line args parser

    Return list of CAZymes, path to temp FASTA of selected CAZymes, dict of non-CAZymes
    {protein_accession: Protein_instance}, and path to temporary non-CAZyme dir.
    Return total number of proteins in the genomic assembly, and number of CAZy annotated CAZymes
>>>>>>> 3244a5df
    """
    logger = logging.getLogger(__name__)
    cazyme_accessions = set()  # ott checking duplicate cazymes not selected
    cazymes = []
    non_cazymes = {}  # {accession: Protein_instance}

    # create temporary, empty dir for holding alignment input and output
    io_create_eval_testsets.prepare_output_dir(temp_alignment_dir)

    # alignment_output = temp_alignment_dir / "alignment_output.tab"
    noncazyme_fasta = temp_alignment_dir / "noncazymes.fasta"
    cazyme_fasta = temp_alignment_dir / "cazymes.fasta"

    protein_count = 0

    with open(noncazyme_fasta, "a") as fh:
        for seq_record in tqdm(
            SeqIO.parse(input_fasta, "fasta"),
            total=len(list(SeqIO.parse(input_fasta, "fasta"))),
            desc="Differentiating CAZymes and non-CAZymes",
        ):
            protein_count += 1
            accession = seq_record.id
            accession = accession.split(" ")[0]
            sequence = seq_record.seq

            # get the CAZyme classification, 1 = CAZyme, 0 = non-CAZyme
            try:
                cazy_dict[accession]
                cazyme_classification = 1
                if accession not in cazyme_accessions:
                    cazyme_accessions.add(accession)
                    cazymes.append(Protein(accession, sequence, cazyme_classification))

            except KeyError:
                cazyme_classification = 0
                non_cazymes[accession] = Protein(accession, sequence, cazyme_classification)
                # write to FASTA file
                seq = str(sequence)
                seq = "\n".join([seq[i : i + 60] for i in range(0, len(seq), 60)])
                file_content = f">{accession} \n{seq}\n"
                fh.write(file_content)
    
    total_proteins = len(cazymes) + len(list(non_cazymes.keys()))
    total_cazymes = len(cazymes)

    # randomly selected n CAZymes
    try:
        selected_cazymes = random.sample(cazymes, args.sample_size)
        # write selected CAZymes to FASTA file in temp dir
        with open(cazyme_fasta, "w") as fh:
            for cazyme in tqdm(selected_cazymes, desc="Writing selected CAZymes to FASTA"):
                # write query CAZyme to FASTA and build a database
                seq = str(cazyme.sequence)
                seq = "\n".join([seq[i : i + 60] for i in range(0, len(seq), 60)])

                file_content = f">{cazyme.accession} \n{seq}\n"

                fh.write(file_content)

    except ValueError as e:
        logger.warning(f"No CAZymes selected for {assembly}, the following error was raised:\n{e}")
        selected_cazymes = None

<<<<<<< HEAD
    return selected_cazymes, cazyme_fasta, non_cazymes, noncazyme_fasta, protein_count, len(cazymes)
=======
    return selected_cazymes, cazyme_fasta, non_cazymes, noncazyme_fasta, total_proteins, total_cazymes


def align_cazymes_and_noncazymes(cazyme_fasta, noncazyme_fasta, temp_alignment_dir):
    """Coordinate alignment of each selected CAZyme against the non-CAZymes.

    :param cazyme_fasta: Path to FASTA containing selected CAZymes from the proteome
    :param noncazyme_fasta: Path to FASTA containing all non-CAZymes from the proteome
    :param temp_alignment_dir: Path to temporary dir used for storing alignment i/o

    Return pandas df of alignment results.
    """
    logger = logging.getLogger(__name__)
    alignment_output = temp_alignment_dir / "alignment_output.tab"
    # perform all-verus-all alignment
    all_v_all_blastp = NcbiblastpCommandline(
        query=noncazyme_fasta,
        subject=cazyme_fasta,
        out=alignment_output,
        outfmt="6 qseqid sseqid pident qcovs qlen slen length bitscore evalue",
        threshold=100,
    )
    stdout, stderr = all_v_all_blastp()

    # check if alignment was successful
    if len(stderr) != 0:
        logger.warning(
            f"Error raised by performing all-vs-all BLASTP\nstdout={stdout}\nstderr={stderr}"
        )
        return

    alignment_results = pd.read_csv(alignment_output, sep="\t", header=None)
    headers = ["query (non-CAZyme)", "subject (Cazyme)", "identity", "coverage",
               "qlength", "slength", "alength",
               "bitscore", "E-value"]
    alignment_results.columns = headers

    # Create a new column: blast_score_ratio a.k.a normalised bitscore
    alignment_results['blast_score_ratio'] = alignment_results.bitscore/alignment_results.qlength
>>>>>>> 3244a5df


<<<<<<< HEAD
if __name__ == "__main__":
    main()
=======
    fasta = genomic_assembly.replace("fasta", "_test_set.fasta")

    return fasta


def write_out_test_set(
    selected_cazymes,
    non_cazymes,
    alignment_df,
    final_fasta,
    genomic_acc,
    total_proteins,
    total_cazymes,
    args,
):
    """Create the test set and write out a FASTA file.

    The FASTA file contains the protein sequences of the test set (in a random order).

    :param selected_cazymes: list of Protein instances of CAZymes for the test set
    :param non_cazymes: dict of all non-CAZymes from the input FASTA file {accession: Protein instance}
    :param alignment_df: Pandas df of Blast Score Ratios of non-CAZyme alignemnts against selected CAZymes
    :param final_fasta: path to output FASTA file of the final test set
    :param genomic_acc: str, genomic assembly accession
    :param total_proteins: int, number of proteins in genome
    :param total_cazymes: int, number of CAZymes in the 
    :param args: cmd-line args parser

    Return nothing.
    """
    logger = logging.getLogger(__name__)

    # sort results by BLAST score ratio
    alignment_results = alignment_df.sort_values(by=["blast_score_ratio"], ascending=False)

    # write alignment scores to csv for future reference and documentation
    csv_fh = final_fasta.replace("_test_set.fasta", "_alignment_scores.csv")
    alignment_results.to_csv(csv_fh)

    selected_noncazyme_accessions = set()  # used to prevent introduction of duplicates

    # create empty df to store selected non-CAZymes
    headers = ["query (non-CAZyme)", "subject (Cazyme)", "identity", "coverage",
               "qlength", "slength", "alength",
               "bitscore", "E-value"]
    selected_non_cazymes = pd.DataFrame(columns=headers)

    for row_index in range(len(alignment_results["blast_score_ratio"])):
        df_row = alignment_results.iloc[row_index]
        accession = df_row['query (non-CAZyme)']
        if accession not in selected_noncazyme_accessions:
            selected_noncazyme_accessions.add(accession)
            selected_non_cazymes.append(df_row)
        if len(selected_non_cazymes["blast_score_ratio"]) == 200:
            break
    
    if len(selected_non_cazymes["blast_score_ratio"]) != 200:
        logger.error(
            f"Could not retrieve 100 non-CAZymes from {genomic_acc}\n"
            f"Test set for {genomic_acc} not created."
        )
        return

    all_selected_proteins = []  # list of Protein instances

    index = 0
    for index in tqdm(
        range(len(selected_non_cazymes["blast_score_ratio"])),
        desc="Retrieving selected non-CAZymes",
    ):
        df_row = alignment_results.iloc[index]
        protein_accession = df_row['query (non-CAZyme)']
        all_selected_proteins.append(non_cazymes[protein_accession])  # retrieve Protein instance from dict

    all_selected_proteins += selected_cazymes
    random.shuffle(all_selected_proteins)  # write out the test set in a random order

    for protein in all_selected_proteins:
        seq = str(protein.sequence)
        seq = "\n".join([seq[i : i + 60] for i in range(0, len(seq), 60)])
        file_content = f">{protein.accession}\n{seq}\n"
        with open(final_fasta, "a") as fh:
            fh.write(file_content)

    cazome_percentage = (total_cazymes / total_proteins) * 100  # CAZome percentage of the genome
    cazome_coverage = (args.sample_size / total_cazymes) * 100
    log_content = (
        f"{genomic_acc}\t{total_proteins}\t{total_cazymes}\t{cazome_percentage}\t"
        f"{args.sample_size}\t{cazome_coverage}\n"
    )
    cazome_coverage_path = args.output / "cazome_coverage.txt"    
    with open(cazome_coverage_path, "a") as fh:
        fh.write(log_content)

    return
>>>>>>> 3244a5df
<|MERGE_RESOLUTION|>--- conflicted
+++ resolved
@@ -207,15 +207,10 @@
                 non_cazymes,
                 alignment_df,
                 final_fasta,
-<<<<<<< HEAD
                 assembly[0],
                 total_proteins,
                 total_cazymes,
                 coverage_log_path,
-=======
-                total_proteins,
-                total_cazymes,
->>>>>>> 3244a5df
                 args,
             )
 
@@ -232,22 +227,12 @@
 
     :param session: open SQL database session
     :param input_fasta: path to input FASTA file containing all protein seqs from a genomic assembly
-<<<<<<< HEAD
     :param temp_alignment_dir: path to dir where alignment inputs/outputs are written
     :param assmebly: genomic assembly accessions retrieved from input yaml file
 
     Return list of CAZymes, path to temp FASTA of selected CAZymes, dict of non-CAZymes
     {protein_accession: Protein_instance}, path to temporary non-CAZyme dir, and total number
     of proteins and CAZymes extracted from the genome.
-=======
-    :param temp_alignment_dir: path to dir where alignment output is written
-    :param assembly: str, genomic assembly acession
-    :param args: cmd-line args parser
-
-    Return list of CAZymes, path to temp FASTA of selected CAZymes, dict of non-CAZymes
-    {protein_accession: Protein_instance}, and path to temporary non-CAZyme dir.
-    Return total number of proteins in the genomic assembly, and number of CAZy annotated CAZymes
->>>>>>> 3244a5df
     """
     logger = logging.getLogger(__name__)
     cazyme_accessions = set()  # ott checking duplicate cazymes not selected
@@ -312,148 +297,8 @@
         logger.warning(f"No CAZymes selected for {assembly}, the following error was raised:\n{e}")
         selected_cazymes = None
 
-<<<<<<< HEAD
     return selected_cazymes, cazyme_fasta, non_cazymes, noncazyme_fasta, protein_count, len(cazymes)
-=======
-    return selected_cazymes, cazyme_fasta, non_cazymes, noncazyme_fasta, total_proteins, total_cazymes
-
-
-def align_cazymes_and_noncazymes(cazyme_fasta, noncazyme_fasta, temp_alignment_dir):
-    """Coordinate alignment of each selected CAZyme against the non-CAZymes.
-
-    :param cazyme_fasta: Path to FASTA containing selected CAZymes from the proteome
-    :param noncazyme_fasta: Path to FASTA containing all non-CAZymes from the proteome
-    :param temp_alignment_dir: Path to temporary dir used for storing alignment i/o
-
-    Return pandas df of alignment results.
-    """
-    logger = logging.getLogger(__name__)
-    alignment_output = temp_alignment_dir / "alignment_output.tab"
-    # perform all-verus-all alignment
-    all_v_all_blastp = NcbiblastpCommandline(
-        query=noncazyme_fasta,
-        subject=cazyme_fasta,
-        out=alignment_output,
-        outfmt="6 qseqid sseqid pident qcovs qlen slen length bitscore evalue",
-        threshold=100,
-    )
-    stdout, stderr = all_v_all_blastp()
-
-    # check if alignment was successful
-    if len(stderr) != 0:
-        logger.warning(
-            f"Error raised by performing all-vs-all BLASTP\nstdout={stdout}\nstderr={stderr}"
-        )
-        return
-
-    alignment_results = pd.read_csv(alignment_output, sep="\t", header=None)
-    headers = ["query (non-CAZyme)", "subject (Cazyme)", "identity", "coverage",
-               "qlength", "slength", "alength",
-               "bitscore", "E-value"]
-    alignment_results.columns = headers
-
-    # Create a new column: blast_score_ratio a.k.a normalised bitscore
-    alignment_results['blast_score_ratio'] = alignment_results.bitscore/alignment_results.qlength
->>>>>>> 3244a5df
-
-
-<<<<<<< HEAD
+
+
 if __name__ == "__main__":
-    main()
-=======
-    fasta = genomic_assembly.replace("fasta", "_test_set.fasta")
-
-    return fasta
-
-
-def write_out_test_set(
-    selected_cazymes,
-    non_cazymes,
-    alignment_df,
-    final_fasta,
-    genomic_acc,
-    total_proteins,
-    total_cazymes,
-    args,
-):
-    """Create the test set and write out a FASTA file.
-
-    The FASTA file contains the protein sequences of the test set (in a random order).
-
-    :param selected_cazymes: list of Protein instances of CAZymes for the test set
-    :param non_cazymes: dict of all non-CAZymes from the input FASTA file {accession: Protein instance}
-    :param alignment_df: Pandas df of Blast Score Ratios of non-CAZyme alignemnts against selected CAZymes
-    :param final_fasta: path to output FASTA file of the final test set
-    :param genomic_acc: str, genomic assembly accession
-    :param total_proteins: int, number of proteins in genome
-    :param total_cazymes: int, number of CAZymes in the 
-    :param args: cmd-line args parser
-
-    Return nothing.
-    """
-    logger = logging.getLogger(__name__)
-
-    # sort results by BLAST score ratio
-    alignment_results = alignment_df.sort_values(by=["blast_score_ratio"], ascending=False)
-
-    # write alignment scores to csv for future reference and documentation
-    csv_fh = final_fasta.replace("_test_set.fasta", "_alignment_scores.csv")
-    alignment_results.to_csv(csv_fh)
-
-    selected_noncazyme_accessions = set()  # used to prevent introduction of duplicates
-
-    # create empty df to store selected non-CAZymes
-    headers = ["query (non-CAZyme)", "subject (Cazyme)", "identity", "coverage",
-               "qlength", "slength", "alength",
-               "bitscore", "E-value"]
-    selected_non_cazymes = pd.DataFrame(columns=headers)
-
-    for row_index in range(len(alignment_results["blast_score_ratio"])):
-        df_row = alignment_results.iloc[row_index]
-        accession = df_row['query (non-CAZyme)']
-        if accession not in selected_noncazyme_accessions:
-            selected_noncazyme_accessions.add(accession)
-            selected_non_cazymes.append(df_row)
-        if len(selected_non_cazymes["blast_score_ratio"]) == 200:
-            break
-    
-    if len(selected_non_cazymes["blast_score_ratio"]) != 200:
-        logger.error(
-            f"Could not retrieve 100 non-CAZymes from {genomic_acc}\n"
-            f"Test set for {genomic_acc} not created."
-        )
-        return
-
-    all_selected_proteins = []  # list of Protein instances
-
-    index = 0
-    for index in tqdm(
-        range(len(selected_non_cazymes["blast_score_ratio"])),
-        desc="Retrieving selected non-CAZymes",
-    ):
-        df_row = alignment_results.iloc[index]
-        protein_accession = df_row['query (non-CAZyme)']
-        all_selected_proteins.append(non_cazymes[protein_accession])  # retrieve Protein instance from dict
-
-    all_selected_proteins += selected_cazymes
-    random.shuffle(all_selected_proteins)  # write out the test set in a random order
-
-    for protein in all_selected_proteins:
-        seq = str(protein.sequence)
-        seq = "\n".join([seq[i : i + 60] for i in range(0, len(seq), 60)])
-        file_content = f">{protein.accession}\n{seq}\n"
-        with open(final_fasta, "a") as fh:
-            fh.write(file_content)
-
-    cazome_percentage = (total_cazymes / total_proteins) * 100  # CAZome percentage of the genome
-    cazome_coverage = (args.sample_size / total_cazymes) * 100
-    log_content = (
-        f"{genomic_acc}\t{total_proteins}\t{total_cazymes}\t{cazome_percentage}\t"
-        f"{args.sample_size}\t{cazome_coverage}\n"
-    )
-    cazome_coverage_path = args.output / "cazome_coverage.txt"    
-    with open(cazome_coverage_path, "a") as fh:
-        fh.write(log_content)
-
-    return
->>>>>>> 3244a5df
+    main()