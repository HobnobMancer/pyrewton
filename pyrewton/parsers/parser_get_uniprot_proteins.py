#!/usr/bin/env python
# -*- coding: utf-8 -*-
# Author:
# Emma E. M. Hobbs

# Contact
# eemh1@st-andrews.ac.uk

# Emma E. M. Hobbs,
# Biomolecular Sciences Building,
# University of St Andrews,
# North Haugh Campus,
# St Andrews,
# KY16 9ST
# Scotland,
# UK

# The MIT License
"""Build parser for 'get_uniprot_proteins.py'"""

import argparse
import sys

from pathlib import Path
from typing import List, Optional


def build_parser(argv: Optional[List] = None):
    """Return ArgumentParser parser for script."""
    # Create parser object
    parser = argparse.ArgumentParser(
        prog="get_uniprot_proteins.py",
        description="Retrieve protein data from UniProtKB",
        formatter_class=argparse.ArgumentDefaultsHelpFormatter,
    )

<<<<<<< HEAD
    # Add positional arguments to parser
    # Specify input config file
=======
    # Add arguments to parser
    # Add option to enable/disable fasta file writing
    parser.add_argument(
        "-a",
        "--fasta",
        dest="fasta",
        action="store_true",
        default=False,
        help="Enable fasta file writing",
    )
    # Add option to specify directory for output to be written to
    parser.add_argument(
        "-d",
        "--outdir",
        type=Path,
        metavar="output directory path",
        default=sys.stdout,
        help="output directory path",
    )
    # Add option to specific input config file
>>>>>>> 98e5ae89
    parser.add_argument(
        "input",
        type=Path,
        metavar="configuration file",
        help="Path to configuration file",
    )
<<<<<<< HEAD

    # Add optional arguments to parser
    # Add option to enable/disable fasta file writing
    parser.add_argument(
        "-fa",
        "--fasta",
        dest="fasta",
        action="store_true",
        default=False,
        help="Enable fasta file writing",
    )
=======
>>>>>>> 98e5ae89
    # Add option to force file over writting
    parser.add_argument(
        "-f",
        "--force",
        dest="force",
        action="store_true",
        default=False,
        help="Force file over writting",
    )
    # Add option to specific directory for log to be written out to
    parser.add_argument(
        "-l",
        "--log",
        type=Path,
        metavar="log file name",
        default=None,
        help="Defines log file name and/or path",
    )
    # Add option to prevent over writing of existing files
    # and cause addition of files to output directory
    parser.add_argument(
        "-n",
        "--nodelete",
        dest="nodelete",
        action="store_true",
        default=False,
        help="enable/disable deletion of exisiting files",
    )
    # Add option to specify verbose logging
    parser.add_argument(
        "-v",
        "--verbose",
        dest="verbose",
        action="store_true",
        default=False,
        help="Set logger level to 'INFO'",
    )

    if argv is None:
        # parse command-line
        return parser
    else:
        # return namespace
        return parser.parse_args(argv)<|MERGE_RESOLUTION|>--- conflicted
+++ resolved
@@ -16,7 +16,7 @@
 # UK
 
 # The MIT License
-"""Build parser for 'get_uniprot_proteins.py'"""
+"""Build parser for 'uniprot' module"""
 
 import argparse
 import sys
@@ -34,10 +34,6 @@
         formatter_class=argparse.ArgumentDefaultsHelpFormatter,
     )
 
-<<<<<<< HEAD
-    # Add positional arguments to parser
-    # Specify input config file
-=======
     # Add arguments to parser
     # Add option to enable/disable fasta file writing
     parser.add_argument(
@@ -58,27 +54,12 @@
         help="output directory path",
     )
     # Add option to specific input config file
->>>>>>> 98e5ae89
     parser.add_argument(
         "input",
         type=Path,
         metavar="configuration file",
         help="Path to configuration file",
     )
-<<<<<<< HEAD
-
-    # Add optional arguments to parser
-    # Add option to enable/disable fasta file writing
-    parser.add_argument(
-        "-fa",
-        "--fasta",
-        dest="fasta",
-        action="store_true",
-        default=False,
-        help="Enable fasta file writing",
-    )
-=======
->>>>>>> 98e5ae89
     # Add option to force file over writting
     parser.add_argument(
         "-f",
