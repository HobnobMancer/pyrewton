#!/usr/bin/env python
# -*- coding: utf-8 -*-
# Author:
# Emma E. M. Hobbs
#
# Contact
# eemh1@st-andrews.ac.uk
#
# Emma E. M. Hobbs,
# Biomolecular Sciences Building,
# University of St Andrews,
# North Haugh Campus,
# St Andrews,
# KY16 9ST
# Scotland,
# UK
#
# The MIT License
"""Search dataframe containing UniProt entries for cazymes.

Cazymes identified by UniProt entry being linekd to a CAZyDB entry.
Potential cazymes identifed by EC number indicating cazyme functionality,
and by GO (Gene Ontology) annotated function inferring cazyme functionality.

:func main: coordianate searching for cazymes in local UniProt dataframe.
:func get_cazy_proteins: retrieve entries from input dataframe with link to CAZy DB
:func get_ec_cazymes: retrieve entries from input datafame with EC
    number(s) indicated cazyme functionality
:func get_go_cazymes: retrieve entries from input datafame with GO annotated function(s)
    numbers indicated cazyme functionality
:func retrieve_df_subset: coordinate retrieval of rows from input dataframe

Writes out 4 dataframes to csv files:
[1] cazy_linked_cazymes_df
[2] ec_num_only_cazymes
[3] go_fun_only_cazymes
[4] ec_go_cazymes
"""

import io
import logging
import re
import sys

from typing import List, Optional

import pandas as pd

from bioservices import UniProt
from pandas.errors import EmptyDataError
from tqdm import tqdm
from urllib.error import HTTPError

from pyrewton import file_io
from pyrewton.loggers import build_logger
from pyrewton.parsers.parser_get_uniprot_proteins import build_parser


def main(argv: Optional[List[str]] = None, logger: Optional[logging.logger] = None):
    """Coordinate retrieval of entries from UniProtKB database.

    Extra.

    Store entries in pandase dataframe; write out dataframe to csv file.
    """
    # Programme preparation:
    # Parser arguments
    # Check if namespace isn't passed, if not parser command-line
    if argv is None:
        # Parse command-line
        parser = build_parser()
        args = parser.parse_args()
    else:
        args = build_parser(argv).parse_args()

    # Initate logger
    # Note: log file only created if specificied at cmdline
    if logger is None:
        logger = build_logger("get_cazyme_annotations", args)
    logger.info("Run initated")

    # If specified output directory, create output directory
    if args.output is not sys.stdout:
        file_io.make_output_directory(args, logger)

    # Open input dataframe
    logger.info("Opening input dataframe %s", args.df_input)
    input_df = pd.read_csv(args.df_input, header=0, index_col=0)

    # Retrieve subsets of input dataframe whose entries indicate cazyme functionality
    cazyme_dfs = get_cazyme_subset_df(
        input_df, logger
    )  # CAZy, EC number and GO function indicated functionality
    # Compare dataframes (CAZy, EC number and GO function) to retrieve dataframes of
    # (1) only EC number, (2) only GO function and (3) GO+EC inferred cazyme functionality
    ec_go_cazyme_dfs = compare_cazyme_dfs(cazyme_dfs, logger)
    # Write out dfs to .csv files
    file_names = ["go_fun_only_cazymes", "ec_num_only_cazymes", "ec_go_cazymes"]
    fname_index = 0
    for df in ec_go_cazyme_dfs:
        file_io.write_out_pre_named_dataframe(
            df, file_name[fname_index], logger, args.output, args.force, args.nodelete
        )
        index += 1 

    logger.info("Program finished.")


def get_cazyme_subset_df(input_df, logger):
    """Coordinate retrieval of entries with indicated cazyme functionality.

    :param input_df: pandas dataframe
    :param logger: logger object

    Return 3 pandas dataframes.
    """
    # Retrieve UniProt entries with link to CAZy database
    cazy_linked_df = get_cazy_proteins(input_df, logger)
    # write out df of CAZy linked entries to csv file
    file_io.write_out_pre_named_dataframe(
        cazy_linked_df[0],
        "cazy_linked_cazymes_df",
        logger,
        args.ouput,
        args.force,
        args.nodelete,
    )

    # Search non-CAZy linked entries to retrieve UniProt entries whose EC
    # number inferred cazyme functionality
    ec_inferred_df = get_ec_cazymes(cazy_linked_df[1], logger)

    # Search non-CAZy linked entries to retrieve UniProt entries whose GO
    # function annotated inferred cazyme functionality
    go_inferred_df = get_go_cazymes(cazy_linked_df[1], logger)

    # Return entries with CAZy link, and those with EC number or GO function
    # inferred cazyme functionality
    return cazy_linked_df[0], ec_inferred_df, go_inferred_df


def get_cazy_cazymes(input_df, logger):
    """Separate entries into those with and without a link to the CAZy database.

    :func input_df: pandas dataframe
    :func logger: logger, object

    Return 2 pandas dataframes: with link and without links to CAZy database.
    """
    # retrieve indexes of entries with link to CAZy database
    logger.info("Retrieving entries with link to CAZy database")
    cazy_link_indexes = input_df["UniProt linked protein families"].str.contains(
        r"cazy", flags=re.IGNORECASE, regex=True, na=False
    )
    return input_df[cazy_link_indexes], input_df[~cazy_link_indexes]


def get_ec_cazymes(non_cazy_input_df, logger):
    """Retrieve subset of entries with indicated cazyme functionality
    from EC number(s), and no CAZy database link.

    :param non_cazy_input_df: pandas dataframe of entries from input df with
        no link to CAZy database
    :param logger: logger object

    Return pandas dataframe.
    """
    logger.info("Retrieving rows whose EC number indicates cazyme functionality")
    ec_series = []  # store indexed pandas series results of EC search results
    search_terms = [
        "3.1.1.11",
        "3.1.1.72",
        "3.1.1.73",
        "3.2.1.4",
        "3.2.1.6",
        "3.2.1.7",
        "3.2.1.8",
        "3.2.1.15",
        "3.2.1.21",
        "3.2.1.25",
        "3.2.1.37",
        "3.2.1.40",
        "3.2.1.55",
        "3.2.1.67",
        "3.2.1.91",
        "3.2.1.131",
        "3.2.1.139",
        "3.2.1.156",
    ]

    for term in tqdm((search_terms), desc="Searching EC numbers"):
        ec_series.append(
            non_cazy_input_df["EC number"].str.contains(
                rf"{term}", flags=re.IGNORECASE, regex=True, na=False
            )
        )

    # Retrieve search corresponding rows from input dataframe using search results
    return retrieve_df_subset(non_cazy_input_df, go_series, logger)


def get_go_cazymes(non_cazy_input_df, logger):
    """Retrieve subset of entries with indicated cazyme functionality
    from GO annotated function(s).

    :param non_cazy_input_df: pandas dataframe of entries from input df with
        no link to CAZy database
    :param logger: logger object

    Return pandas dataframe.
    """
    logger.info("Retrieving rows whose EC number indicates cazyme functionality")
    go_series = []  # store indexed pandas series results of EC search results
    search_terms = [
        "arabino",
        "arabinofuranosidase",
        "cellulase",
        "feruloyl",
        "galacturonan",
        "glucanase",
        "glucosidase",
        "glucuronisdase",
        "glucuronoyl",
        "lichenase",
        "mannan",
        "pectin",
        "xylan",
        "xylo",
        "xylosidase",
    ]

    for term in tqdm((search_terms), desc="Searching GO (Gene Ontology) functions"):
        go_series.append(
            non_cazy_input_df["EC number"].str.contains(
                rf"{term}", flags=re.IGNORECASE, regex=True, na=False
            )
        )

    # Retrieve search corresponding rows from input dataframe using search results
    return retrieve_df_subset(non_cazy_input_df, go_series, logger)


def retrieve_df_subset(non_cazy_input_df, df_index_list, logger):
    """Retrieve subset of input dataframe, as a single dataframe.
    
    :param input_df: pandas df, original input dataframe
    :param df_index_list: list, results from searching input df using .str.contains.
    :param logger: logger object
    
    Return pandas dataframe.
    """
    # Create empty dataframe to add subset of dataframes to
    cazyme_subset_df = pd.DataFrame(
        columns=[
            "Genus",
            "Species",
            "NCBI Taxonomy ID",
            "UniProt entry ID",
            "UniProt entry name",
            "UniProt assigned protein names",
            "EC Number",
            "Length (Aa)",
            "Mass (Da)",
            "Domains",
            "Domain count",
            "UniProt linked protein families",
            "GO IDs",
            "GO molecular function",
            "G0 biological process",
            "Sequence",
        ]
    )
    # Retrieve rows from input dataframe whose EC numbers infer cazyme functionality
    # and combine into single dataframe, and remove duplicates
    logger.info("Using search results to retrieve rows from input dataframe.")
    for pandas_series in df_index_list:
        cazyme_subset_df = cazyme_subset_df.append(non_cazy_input_df[pandas_series])
    cazyme_subset_df = cazyme_subset_df[
        cazyme_subset_df.duplicated(subset="UniProt entry ID", keep="first")
    ]
    return cazyme_subset_df


def compare_cazyme_dfs(cazyme_dfs, logger):
    """"Identify common entries across EC number and GO function inferred cazymes dfs.
    
    :param cazyme_dfs: 3 pandas dataframes (CAZy, EC number and GO inferred cazymes)
    :param logger: logger object
    
    Return 3 pandas dataframes of entries with GO only, EC only and GO+EC inferred cazyme functionality.
    """
    # create single dataframe of all EC number and GO inferred cazyme functionality.
    non_cazy_cazyme_df = cazyme_dfs[1].append(cazyme_dfs[2])
    non_cazy_cazyme_df = non_cazy_cazyme_df[
        non_cazy_cazyme_df.duplicated(subset="UniProt entry ID", keep="first")
    ]

    # Retrieve entries with GO only inferred cazyme function
    ec_indexes = non_cazy_cazyme_df["EC Number"].isna()
    go_only_cazymes = non_cazy_cazyme_df[
        ~ec_indexes
    ]  # removes entries with no EC number
    # Retrieve entries with GO function inferred cazyme function
    go_indexes = non_cazy_cazyme_df["GO molecular function"].isna()
    ec_only_cazymes = non_cazy_cazyme_df[
        ~go_indexes
    ]  # removes entries with no GO number

    # Retreve entries with GO function AND EC number inferred cazyme function and no CAZy database link
    ec_go_cazymes = non_cazy_cazyme_df.append(ec_only_cazymes)
    ec_go_cazymes = ec_go_cazymes.append(go_only_cazymes)
    ec_go_cazymes = ec_go_cazymes[
        ec_go_cazymes.duplicated(subset="UniProt entry ID", keep="first")
    ]

<<<<<<< HEAD
    # Write out the three dataframes to csv files
    file_io.write_out_pre_named_dataframe(
        ec_only_cazymes,
        "ec_num_only_cazymes",
        logger,
        args.ouput,
        args.force,
        args.nodelete,
    )
    file_io.write_out_pre_named_dataframe(
        go_only_cazymes,
        "go_fun_only_cazymes",
        logger,
        args.ouput,
        args.force,
        args.nodelete,
    )
    file_io.write_out_pre_named_dataframe(
        ec_go_cazymes, "ec_go_cazymes", logger, args.ouput, args.force, args.nodelete,
    )

    return

if __name__ = "__main__":
    main()
=======
    return go_only_cazymes, ec_only_cazymes, ec_go_cazymes
>>>>>>> 8f339dfa
<|MERGE_RESOLUTION|>--- conflicted
+++ resolved
@@ -101,7 +101,7 @@
         file_io.write_out_pre_named_dataframe(
             df, file_name[fname_index], logger, args.output, args.force, args.nodelete
         )
-        index += 1 
+        index += 1
 
     logger.info("Program finished.")
 
@@ -313,32 +313,4 @@
         ec_go_cazymes.duplicated(subset="UniProt entry ID", keep="first")
     ]
 
-<<<<<<< HEAD
-    # Write out the three dataframes to csv files
-    file_io.write_out_pre_named_dataframe(
-        ec_only_cazymes,
-        "ec_num_only_cazymes",
-        logger,
-        args.ouput,
-        args.force,
-        args.nodelete,
-    )
-    file_io.write_out_pre_named_dataframe(
-        go_only_cazymes,
-        "go_fun_only_cazymes",
-        logger,
-        args.ouput,
-        args.force,
-        args.nodelete,
-    )
-    file_io.write_out_pre_named_dataframe(
-        ec_go_cazymes, "ec_go_cazymes", logger, args.ouput, args.force, args.nodelete,
-    )
-
-    return
-
-if __name__ = "__main__":
-    main()
-=======
-    return go_only_cazymes, ec_only_cazymes, ec_go_cazymes
->>>>>>> 8f339dfa
+    return go_only_cazymes, ec_only_cazymes, ec_go_cazymes