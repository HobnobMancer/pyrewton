#!/usr/bin/env python
# -*- coding: utf-8 -*-
# Author:
# Emma E. M. Hobbs

# Contact
# eemh1@st-andrews.ac.uk

# Emma E. M. Hobbs,
# Biomolecular Sciences Building,
# University of St Andrews,
# North Haugh Campus,
# St Andrews,
# KY16 9ST
# Scotland,
# UK

# The MIT License
"""Pull down GenBank files (.gbff) from NCBI database.

:cmd_args user: email address of user - required
:cmd_args --dataframe: output directory for dataframe
:cmd_args --force: force writing in output directory
:cmd_args --genbank: enable/disable GenBank file download
:cmd_args --input_file: path of input file
:cmd_args --log: enable log file writing
:cmd_args --nodelete: enable/disabling removal of exiting files in output
:cmd_args --output: output directory for downloaded files
:cmd_args --retries: maximum number of retries if network error occurs
:cmd_args --timeout: timeout limit of URL connection
:cmd_args --verbose: set logging level to 'INFO'

:func main: coordinate script setup (args, logger) and taxonomy df creation
:func parse_input_file: parse input file
:func parse_line: coordinate retrieval of scientific names and taxonomy IDs
:func get_genus_species_name: retrieve scientific name from taxonomy ID
:func get_tax_id: retrieve NCBI taxonomy ID from scientific name
:func get_accession_numbers: coordinate retrieavl of all accessions for a given taxonomy ID
:func get_assembly_ids: retrieve ids of assemblies directly linked to species
:func post_assembly_ids: Entrez.epost to post assembly IDs and retrieve WebEnv data
:func retrieve_accession_numbers: use WebEnv data to retrieve accession numbers for post
:func get_genbank_files: organise download of genbank files
:func compile_URL: create URL for downloading file
:func download_file: download file using provided URL
:func entrez_retry: perform call to NCBI using Entrez
:func write_out_dataframe: write out species table as .csv file

Generates dataframe containing scientific names, taxonomy IDs and accession numbers.
Pulls down and stores genomic assemblies and GenBank filesfrom NCBI Assembly database.
"""

import logging
import re
import sys
import time

from socket import timeout
from typing import List, Optional
from urllib.error import HTTPError, URLError
from urllib.request import urlopen

import pandas as pd

from Bio import Entrez
from tqdm import tqdm

from pyrewton.loggers import build_logger
from pyrewton.parsers.parser_get_ncbi_genomes import build_parser
from pyrewton.file_io import make_output_directory, write_out_dataframe


def main(argv: Optional[List[str]] = None, logger: Optional[logging.Logger] = None):
    """Set up loggers, parsers and directories for retrieval of genomes from NCBI.

    Then retrieve taxonomy data and GenBank files from NCBI.

    Return GenBank (.gbff) files and dataframe of taxonomy data.
    """
    # Programme preparation:
    # Parse arguments
    # Check if namepsace isn't passed, if not parse command-line
    if argv is None:
        # Parse command-line
        parser = build_parser()
        args = parser.parse_args()
    else:
        args = build_parser(argv).parse_args()

    # Initiate logger
    # Note: log file only created if specified at cmdline
    if logger is None:
        logger = build_logger("get_ncbi_genomes", args)
    logger.info("Run initated")

    # Add users email address from parser
    if args.user is None:
        logger.error(
            "No user email provided. Email MUST be provided. Terminating programme"
        )
        sys.exit(1)
    else:
        Entrez.email = args.user

    # If specified output directory for genomic files, create output directory
    if args.output is not sys.stdout:
        make_output_directory(args.output, logger, args.force, args.nodelete)
<<<<<<< HEAD
<<<<<<< HEAD
=======

    coordinate_data_retrieval(logger, args)
>>>>>>> 98e5ae8976d52feed0217a839d579fa54aba6a84
=======
>>>>>>> f949b3e9

    # Invoke main usage of programme
    # Create dataframe storing genus, species and NCBI Taxonomy ID, called 'species_table'
    species_table = parse_input_file(args.input_file, logger, args.retries)

    # Pull down accession numbers and GenBank files (if not disabled)
    species_table["NCBI Accession Numbers"] = species_table.apply(
        get_accession_numbers, args=(logger, args), axis=1
    )
    logger.info("Generated species table")

    # Write out dataframe
    if args.dataframe is not sys.stdout:
        write_out_dataframe(species_table, logger, args.dataframe, args.force)
    else:
        species_table.to_csv(args.dataframe)

    # Program finished
    logger.info("Program finished and exiting")


def parse_input_file(input_filename, logger, retries):
    """Parse input file, returning dataframe of species names and NCBI Taxonomy IDs.

    Read input file. Calling functions as appropriate to retrieve scientific name
    or taxonomy ID if the other is given.

    Input file formating:
    Comments indicated with the first character of '#', perform no action.
    NCBI Taxonomy ID: Indicated with the first nine characters of 'NCBI:txid', pass
    to get_genus_species_name() to retrieve scientific name.
    Genus/species name: Indicated by lack of '#' and 'NCBI:txid', pass to get_tax_id()
    to return NCBI Taxonomy ID.

    Split genus and species name into separate variables, to be stored in separate
    dataframe columns.

    Generate a dataframe with three columns: 'Genus', 'Species' and 'NCBI Taxonomy ID'.

    :param input_filename: args, if specific name of input file, otherwise input taken from STDIN
    :param logger: logger object
    :param retries: parser argument, maximum number of retries excepted if network error encountered

    Return dataframe.
    """
    # open working_species_list.txt and extract lines, without newline character
    # then create genus name, species name and taxonomy ID tuplet
    all_species_data = []

    # test path to input file exists, if not exit programme
    if not input_filename.is_file():
        # report to user and exit programme
        logger.critical(
            (
                "Input file not found. Check filename, extension and directory is correct.\n"
                "Terminating program."
            ),
            exc_info=1,
        )
        sys.exit(1)

    # if path to input file exists proceed
    # parse input file
    with open(input_filename) as file:
        input_list = file.read().splitlines()

    # Parse input, retrieving tax ID or scientific name as appropriate
    line_count = 0
    for line in tqdm(input_list, desc="Reading lines"):
        line_count += 1

        if line.startswith("#"):
            continue

        line_data = parse_line(line, logger, line_count, retries)
        all_species_data.append(line_data)

    logger.info("Finished reading and closed input file")

    # create dataframe containing three columns: 'Genus', 'Species', 'NCBI Taxonomy ID'
    logger.info("Generating genus, species and taxonomy ID dataframe")
    species_table = pd.DataFrame(
        all_species_data, columns=["Genus", "Species", "NCBI Taxonomy ID"]
    )
    logger.info("Dataframe completed")
    return species_table


def parse_line(line, logger, line_count, retries):
    """Coordinate retrieval of scientific name or taxonomy ID.

    Read line from input file, calling functions as appropriate to retrieve
    scientific name or taxonomy ID.

    :param line: str, line from input file
    :param logger: logger object
    :line_count: number of line in input file - enable tracking if error occurs
    :param retries: parser argument, maximum number of retries excepted if network error encountered

    Return list of genus, species and taxonomy ID """
    line_data = []

    # For taxonomy ID retrieve scientific name
    if line.startswith("NCBI:txid"):
        gs_name = get_genus_species_name(line[9:], logger, line_count, retries)
        line_data = gs_name.split(" ", 1)
        line_data.append(line)
    # For scientific name retrieve taxonomy ID
    else:
        tax_id = get_tax_id(line, logger, line_count, retries)
        line_data = line.split()
        line_data.append(tax_id)

    return line_data


def get_genus_species_name(taxonomy_id, logger, line_number, retries):
    """Fetch scientific name associated with the NCBI Taxonomy ID.

    Use Entrez efetch function to pull down the scientific name (genus/species name)
    in the NCBI Taxonomy database, associated with the taxonomy ID passed to the
    function.

    :param taxonomy_id: str, NCBI taxonomy ID
    :param logger: logger object
    :param line_number: int, line number in input file containing taxonomy ID
    :param retries: parser argument, maximum number of retries excepted if network error encountered

    Return scientific name.
    """
    # Retrieve scientific name
    with entrez_retry(
        logger, retries, Entrez.efetch, db="Taxonomy", id=taxonomy_id, retmode="xml"
    ) as handle:
        try:
            record = Entrez.read(handle)
        # if no record is returned from call to Entrez
        except (TypeError, AttributeError) as error:
            logger.error(
                (
                    f"Entrez failed to retrieve scientific name, for NCBI:txid{taxonomy_id}.\n"
                    "Potential typo in taxonomy ID, check input. Returned null value 'NA'."
                ),
                exc_info=1,
            )
            return "NA"

    # extract scientific name from record
    try:
        return record[0]["ScientificName"]

    except (IndexError, KeyError) as error:
        logger.error(
            (
                f"Entrez failed to retrieve scientific name, for NCBI:txid{taxonomy_id}.\n"
                "Potential typo in taxonomy ID, check input. Returned null value 'NA'."
            ),
            exc_info=1,
        )
        return "NA"


def get_tax_id(genus_species, logger, line_number, retries):
    """Pull down taxonomy ID from NCBI, using genus/species name as query.

    Use Entrez esearch function to pull down the NCBI Taxonomy ID of the
    species name passed to the function. Return the NCBI Taxonomy ID with
    the prefix 'NCBI:txid'.

    :param genus_species: str, scientific name of species
    :param logger: logger object
    :param line_number: int, number of line containing the species name in the input file.
    :param retries: parser argument, maximum number of retries excepted if network error encountered

    Return NCBI taxonomy ID.
    """
    # check for potential mistake in taxonomy ID prefix
    if re.search(r"\d", genus_species):
        logger.warning(
            (
                f"Number with no 'NCBI:txid' prefix found line {line_number} ('{genus_species}').\n"
                "Maybe yypo in scientific name or ID missing 'NCBI:txid' prefix.\n"
                "Inturpretted as scientific name. Returning taxonomy ID as 'NA'.\n"
            ),
            exc_info=1,
        )
        return "NA"

    else:
        with entrez_retry(
            logger, retries, Entrez.esearch, db="Taxonomy", term=genus_species
        ) as handle:
            try:
                record = Entrez.read(handle)
            # if no record is returned from call to Entrez
            except (TypeError, AttributeError) as error:
                logger.error(
                    (
                        f"Entrez failed to retrieve scientific name, for {genus_species}.\n"
                        "Potential typo in taxonomy ID, check input. Returned null value 'NA'."
                    ),
                    exc_info=1,
                )
                return "NA"

    # extract taxonomy ID from record
    try:
        return "NCBI:txid" + record["IdList"][0]

    except (IndexError, KeyError) as error:
        logger.error(
            (
                f"Entrez failed to retrieve taxonomy ID, for {genus_species}"
                "Potential typo in species name. Returning taxonomy ID as null value 'NA'"
            ),
            exc_info=1,
        )
        return "NA"


def get_accession_numbers(df_row, logger, args):
    """Return all NCBI accession numbers associated with NCBI Taxonomy ID.

    Use Entrez elink function to pull down the assembly IDs of all genomic
    assemblies in the NCBI Assembly database associated with the passed
    taxonomy ID.

    Use Entrez epost to post all assembly IDs to NCBI as a single query for
    subsequent Entrez efetch of all associated accession numbers.

    Format accession numbers into a human-readable list, 'all_accession_numbers'.

    Reminder of Pandas series structure:
    df_row[0]: Genus
    df_row[1]: Species
    df_row[2]: Taxonomy ID

    :param df_row: pd series, row from dataframe
    :param logger: logger object
    :param args: parser arguments

    Return list of NCBI accession numbers.
    """
    # If previously failed to retrieve the taxonomy ID cancel retrieval of accession numbers
    if df_row[2] == "NA":
        logger.warning(
            (
                f"Previously failed to retrieve taxonomy for {df_row[0][0]}.{df_row[1]}.\n"
                "Returning 'NA' for accession numbers."
            )
        )
        return "NA"

    # Retrieve all IDs of genomic assemblies for taxonomy ID

    logger.info(f"Retrieving assembly IDs for {df_row[2]}")
    assembly_id_list = get_assembly_ids(df_row, logger, args)

    # Check if assembly ID retrieval was successful
    if assembly_id_list == "NA":
        logger.error(
            (
                f"Failed to retrieve accession numbers for {df_row[2]}.\n"
                "Returning 'NA' for accession numbers."
            )
        )
        return "NA"

    logger.info(f"Posting assembly IDs for {df_row[2]} to retrieve accession numbers")
    epost_webenv_data = post_assembly_ids(assembly_id_list, df_row, logger, args)

    # Check web environment data was retrieved from epost
    if epost_webenv_data == "NA":
        logger.error(
            (
                f"Failed to retrieve accession numbers for {df_row[2]}.\n"
                "Returning 'NA' for accession numbers."
            )
        )
        return "NA"

    logger.info(f"Retrieving accession numbers for {df_row[2]}")
    accession_numbers = retrieve_accession_numbers(
        epost_webenv_data, df_row, logger, args
    )

    if accession_numbers == "NA":
        logger.error(
            (
                f"Failed to retrieve accession numbers for {df_row[2]}.\n"
                "Returning 'NA' for accession numbers."
            )
        )
        return "NA"

    logger.info(f"Finished processing retrieval accession numbers for {df_row[2]}")

    return accession_numbers


def get_assembly_ids(df_row, logger, args):
    """Coordiante retrieval of assembly IDs from Entrez.

    :df_rows: Pandas series, row from dataframe
    :logger: logger object
    :args: parser arguments

    Return list of assembly IDs """
    # df_row[2][9:] removes 'NCBI:txid' prefix
    with entrez_retry(
        logger,
        args.retries,
        Entrez.elink,
        dbfrom="Taxonomy",
        id=df_row[2][9:],
        db="Assembly",
        linkname="taxonomy_assembly",
    ) as assembly_number_handle:
        try:
            assembly_number_record = Entrez.read(assembly_number_handle)
        # if no record is returned from call to Entrez
        except (TypeError, AttributeError) as error:
            logger.error(
                (
                    f"Entrez failed to retrieve accession numbers for NCBI:txid{df_row[2]}.\n"
                    "Returned null value 'NA'."
                ),
                exc_info=1,
            )
            return "NA"

    # extract assembly IDs from record
    try:
        assembly_id_list = [
            dict["Id"] for dict in assembly_number_record[0]["LinkSetDb"][0]["Link"]
        ]

    except (IndexError, KeyError) as error:
        logger.error(
            (
                f"Entrez failed to retrieve assembly IDs, for {df_row[2]}."
                "Exiting retrieval of accession numbers, and returning null value 'NA'"
            ),
            exc_info=1,
        )
        return "NA"

    return assembly_id_list


def post_assembly_ids(assembly_id_list, df_row, logger, args):
    """Coordinate posting of assembly IDs to Entrez and retrieval of webenv and query key.

    :param assembly_id_list: list, list of assmebly IDs
    :param df_row: pd series, row from dataframe
    :param logger: logger object
    :param args: parser arguments

    Return WebEnv and Query Key from Entrez.epost"""

    # compile list of ids in suitable format for epost
    id_post_list = str(",".join(assembly_id_list))
    # Post all assembly IDs to Entrez-NCBI for downstream pulldown of accession numbers
    try:
        epost_search_results = Entrez.read(
            entrez_retry(
                logger, args.retries, Entrez.epost, "Assembly", id=id_post_list
            )
        )
    # if no record is returned from call to Entrez
    except (TypeError, AttributeError) as error:
        logger.error(
            (
                f"Entrez failed to post assembly IDs, for {df_row[2]}.\n"
                "Exiting retrieval of accession numbers, and returning null value 'NA'"
            ),
            exc_info=1,
        )
        return "NA"

    # Retrieve web environment and query key from Entrez epost
    epost_webenv = epost_search_results["WebEnv"]
    epost_query_key = epost_search_results["QueryKey"]

    return epost_webenv, epost_query_key


def retrieve_accession_numbers(webenv, df_row, logger, args):
    """Retrieve accession numbers from epost web environment."""
    # create empty list to store accession numbers
    ncbi_accession_numbers_list = []

    with entrez_retry(
        logger,
        args.retries,
        Entrez.efetch,
        db="Assembly",
        query_key=webenv[1],
        WebEnv=webenv[0],
        rettype="docsum",
        retmode="xml",
    ) as accession_handle:
        try:
            accession_record = Entrez.read(accession_handle, validate=False)
        # if no record is returned from call to Entrez
        except (TypeError, AttributeError) as error:
            logger.error(
                (
                    f"Entrez failed to retireve accession numbers, for {df_row[2]}."
                    "Exiting retrieval of accession numbers, and returning null value 'NA'"
                ),
                exc_info=1,
            )
            return "NA"

    # Extract accession numbers from document summary
    for index_number in tqdm(
        range(len(accession_record["DocumentSummarySet"]["DocumentSummary"])),
        desc=f"Retrieving accessions ({df_row[2]})",
    ):
        try:
            new_accession_number = accession_record["DocumentSummarySet"][
                "DocumentSummary"
            ][index_number]["AssemblyAccession"]
            ncbi_accession_numbers_list.append(new_accession_number)

        except (IndexError, KeyError) as error:
            total_assemblies = len(
                accession_record["DocumentSummarySet"]["DocumentSummary"]
            )
            logger.error(
                (
                    f"No accession number retrieved from NCBI for assembly ID {index_number}"
                    f"of {total_assemblies}.\n"
                    "Returning null value of 'NA'"
                ),
                exc_info=1,
            )
            return "NA"

        # If downloading of GenBank files is enabled, download Genbank files
        if args.genbank is True:
            get_genbank_files(
                new_accession_number,
                accession_record["DocumentSummarySet"]["DocumentSummary"][index_number][
                    "AssemblyName"
                ],
                logger,
                args,
            )

        index_number += 1

    # Process accession numbers into human readable list for dataframe
    ncbi_accession_numbers = ", ".join(ncbi_accession_numbers_list)

    return ncbi_accession_numbers


def get_genbank_files(
    accession_number, assembly_name, logger, args, suffix="genomic.gbff.gz",
):
    """Coordiante download of GenBank from NCBI.

    :param accession_number: str, accession number
    :param assembly_name: str, name of assembly from NCBI record
    :param logger: logger object
    :param args: parser arguments
    :param suffix: str, suffix of file

    Return nothing.
    """
    # compile url for download
    genbank_url, filestem = compile_url(accession_number, assembly_name, logger, suffix)

    # if downloaded file is not to be written to STDOUT, compile output path
    if args.output is not sys.stdout:
        out_file_path = args.output / "_".join([filestem.replace(".", "_"), suffix])
    else:
        out_file_path = args.output

    # download GenBank file
    download_file(
        genbank_url, args, out_file_path, logger, accession_number, "GenBank file",
    )

    return


def compile_url(
    accession_number,
    assembly_name,
    logger,
    suffix,
    ftpstem="ftp://ftp.ncbi.nlm.nih.gov/genomes/all",
):
    """Compile url for file download.

    Reformate assembly name, replacing escape characters with underscors.
    This is because NCBI records can include a variety of escape characters
    in its records, but requires inclusion of underscores within its urls.

    Use ccession number and assembly name to generate file stem.

    Use the file stem to arquire the GCstem (region of the url which
    dictates the type of genome record, i.e. reference (GCF) or assembly (GCA)),
    and accession number block (in the format of nnn/nnn/nnn in the url).

    Regions of the url are compiled together with the ftpstem (prefix):
    "ftp://ftp.ncni.nlm.nih.gov/genomes/all/".

    :param accession_number: str, asseccion number of genomic assembly
    :param assembly_name: str, name of genomic assembly from NCBI record
    :param logger: logger object

    Return str, url required for download.
    """
    # Extract assembly name, removing alterantive escape characters
    escape_characters = re.compile(r"[\s/,#\(\)]")
    escape_name = re.sub(escape_characters, "_", assembly_name)

    # compile filstem
    filestem = "_".join([accession_number, escape_name])

    # separate out filesteam into GCstem, accession number intergers and discarded
    url_parts = tuple(filestem.split("_", 2))

    # separate identifying numbers from version number
    sub_directories = "/".join(
        [url_parts[1][i : i + 3] for i in range(0, len(url_parts[1].split(".")[0]), 3)]
    )

    # return url for downloading file
    return (
        "{0}/{1}/{2}/{3}/{3}_{4}".format(
            ftpstem, url_parts[0], sub_directories, filestem, suffix
        ),
        filestem,
    )


def download_file(
    genbank_url, args, out_file_path, logger, accession_number, file_type
):
    """Download file.

    :param genbank_url: str, url of file to be downloaded
    :param args: parser arguments
    :param out_file_path: path, output directory for file to be written to
    :param logger: logger object
    :param accession_number: str, accession number of genome
    :param file_type: str, denotes in logger file type downloaded

    Return nothing.
    """
    # Try URL connection
    try:
        response = urlopen(genbank_url, timeout=args.timeout)
    except (HTTPError, URLError, timeout) as e:
        logger.error(
            f"Failed to download {file_type} for {accession_number}", exc_info=1,
        )
        return
    if args.output is not sys.stdout:
        if out_file_path.exists():
            logger.warning(f"Output file {out_file_path} exists, not downloading")
            return

    # Download file
    logger.info("Opened URL and parsed metadata")
    file_size = int(response.info().get("Content-length"))
    bsize = 1_048_576
    try:
        with open(out_file_path, "wb") as out_handle:
            # Using leave=False as this will be an internally-nested progress bar
            with tqdm(
                total=file_size,
                leave=False,
                desc=f"Downloading {accession_number} {file_type}",
            ) as pbar:
                while True:
                    buffer = response.read(bsize)
                    if not buffer:
                        break
                    pbar.update(len(buffer))
                    out_handle.write(buffer)
    except IOError:
        logger.error(f"Download failed for {accession_number}", exc_info=1)
        return

        logger.info(
            f"Finished downloading GenBank file for {accession_number}", exc_info=1
        )

    return


def entrez_retry(logger, retries, entrez_func, *func_args, **func_kwargs):
    """Call to NCBI using Entrez.

    Maximum number of retries is 10, retry initated when network error encountered.

    :param logger: logger object
    :param retries: parser argument, maximum number of retries excepted if network error encountered
    :param entrez_func: function, call method to NCBI
    :param *func_args: tuple, arguments passed to Entrez function
    :param ** func_kwargs: dictionary, keyword arguments passed to Entrez function

    Returns record.
    """
    record, retries, tries = None, 10, 0

    while record is None and tries < retries:
        try:
            record = entrez_func(*func_args, **func_kwargs)

        except IOError:
            # log retry attempt
            if tries < retries:
                logger.warning(
                    f"Network error encountered during try no.{tries}.\nRetrying in 10s",
                    exc_info=1,
                )
                time.sleep(10)
            tries += 1

    if record is None:
        logger.error(
            "Network error encountered too many times. Exiting attempt to call to NCBI"
        )
        return

    return record


if __name__ == "__main__":
    main()<|MERGE_RESOLUTION|>--- conflicted
+++ resolved
@@ -104,14 +104,6 @@
     # If specified output directory for genomic files, create output directory
     if args.output is not sys.stdout:
         make_output_directory(args.output, logger, args.force, args.nodelete)
-<<<<<<< HEAD
-<<<<<<< HEAD
-=======
-
-    coordinate_data_retrieval(logger, args)
->>>>>>> 98e5ae8976d52feed0217a839d579fa54aba6a84
-=======
->>>>>>> f949b3e9
 
     # Invoke main usage of programme
     # Create dataframe storing genus, species and NCBI Taxonomy ID, called 'species_table'
