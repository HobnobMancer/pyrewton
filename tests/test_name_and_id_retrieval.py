#!/usr/bin/env python3
# -*- coding: utf-8 -*-

import logging
import unittest
from pathlib import Path

from Bio import Entrez
import pytest

from Section1_Extracting_Genomes import Extract_genomes_NCBI

# Define dummy email for Entrez
Entrez.email = "my.email@my.domain"


class TestName_and_IDRetrieval(unittest.TestCase):

    """Class defining tests of Extract_genomes_NCBI.py name
  and taxonomy ID retrieval. """

    # Establish inputs for tests and expected outputs

    def setUp(self):
        """"Set attributes for tests."""

        # Define test directories
        self.test_dir = Path("tests")
        self.input_dir = self.test_dir / "test_inputs" / "test_ext_gnm_ncbi"
        self.target_dir = self.test_dir / "test_targets" / "test_ext_gnm_ncbi"

        # Null logger instance
        self.logger = logging.getLogger("Test_name_and_ID_Retrieval logger")
        self.logger.addHandler(logging.NullHandler())

        # Parse file containing test inputs
        self.input_file_path = self.input_dir / "test_inputs.txt"

        with open(self.input_file_path) as file:
            input_list = file.read().splitlines()

        # Define test inputs
        for line in input_list:
            if line.startswith("input_taxonomy_id:"):
                self.input_tax_id = line[18:]
            elif line.startswith("input_genus_species_name:"):
                self.input_genus_species_name = line[25:]
            elif line.startswith("input_line_number:"):
                self.input_line_number = 0

        # Parse file containing test targets
        self.target_file_path = self.target_dir / "test_targets.txt"

        with open(self.target_file_path) as file:
            target_list = file.read().splitlines()

        # Degine test targets
        for line in target_list:
            if line.startswith("target_genus_species_name:"):
                self.target_genus_species_name = line[26:]
            elif line.startswith("target_taxonomy_id:"):
                self.target_tax_id = line[19:]

    # Define tests

    @pytest.mark.run(order=3)
    def test_species_name_retrieval(self):
        """Tests Entrez call to NCBI to retrieve scientific name from taxonomy ID.
        
<<<<<<< HEAD
        Input: '5061'. Expected output: 'Aspergillus niger'.
        '0' represent an arbitary line numbers passed to the function in the
        original srcipt.
=======
        Tests that correct output is returned from from get_genus_species_name()
        function in Extract_genomes_NCBI.py.
>>>>>>> f8120bc7
        """

        self.assertEqual(
            self.target_genus_species_name,
            Extract_genomes_NCBI.get_genus_species_name(
                self.input_tax_id, self.logger, self.input_line_number
            ),
        )

    @pytest.mark.run(order=4)
    def test_species_name_network_retry(self):
        """Tests function to retry Entrez call after network error encountered.

<<<<<<< HEAD
        Input: '5061', Expected output: 'Aspergillus niger'.
        '0' represents an arbitary line numbers passed to function in the
        original script.
        """

        self.assertEqual(
            "Aspergillus niger",
            Extract_genomes_NCBI.get_g_s_name_retry("5061", self.logger, 0)[0][
                "ScientificName"
            ],
=======
        Tests that correct output is returned from from 
        get_genus_species_name_retry() function in Extract_genomes_NCBI.py.
        """

        self.assertEqual(
            self.target_genus_species_name,
            Extract_genomes_NCBI.get_genus_species_name_retry(
                self.input_tax_id, self.logger, self.input_line_number
            )[0]["ScientificName"],
>>>>>>> f8120bc7
        )

    @pytest.mark.run(order=5)
    def test_taxonomy_id_retrieval(self):
<<<<<<< HEAD
        """Tests Entrez call to NCBI to retrieve taxonomy ID from scientific name.
        
        Input: 'Aspergillus nidulans'. Expected output: '162425'.
        '0' represents an arbitary line numbers passed to the function in the
        original script.
        """

        self.assertEqual(
            "NCBI:txid162425",
            Extract_genomes_NCBI.get_tax_ID("Aspergillus nidulans", self.logger, 0),
=======
        """Tests Entrez call to NCBI to retrieve taxonomy ID from scientific name."""

        self.assertEqual(
            "NCBI:txid" + self.target_tax_id,
            Extract_genomes_NCBI.get_tax_ID(
                self.input_genus_species_name, self.logger, self.input_line_number
            ),
>>>>>>> f8120bc7
        )

    @pytest.mark.run(order=6)
    def test_tax_id_network_retry(self):
<<<<<<< HEAD
        """Tests function to retry Entrez call after network error encountered.

        Input: 'Aspergillus nidulans'. Expected output: '162425'.
        '0' represents an arbitary line numbers passed to the function in the
        original script.
        """

        self.assertEqual(
            "NCBI:txid162425",
            "NCBI:txid"
            + Extract_genomes_NCBI.get_t_id_retry(
                "Aspergillus nidulans", self.logger, 0
=======
        """Tests function to retry Entrez call after network error encountered."""

        self.assertEqual(
            self.target_tax_id,
            Extract_genomes_NCBI.get_tax_id_retry(
                self.input_genus_species_name, self.logger, self.input_line_number
>>>>>>> f8120bc7
            )["IdList"][0],
        )<|MERGE_RESOLUTION|>--- conflicted
+++ resolved
@@ -67,14 +67,8 @@
     def test_species_name_retrieval(self):
         """Tests Entrez call to NCBI to retrieve scientific name from taxonomy ID.
         
-<<<<<<< HEAD
-        Input: '5061'. Expected output: 'Aspergillus niger'.
-        '0' represent an arbitary line numbers passed to the function in the
-        original srcipt.
-=======
         Tests that correct output is returned from from get_genus_species_name()
         function in Extract_genomes_NCBI.py.
->>>>>>> f8120bc7
         """
 
         self.assertEqual(
@@ -87,19 +81,6 @@
     @pytest.mark.run(order=4)
     def test_species_name_network_retry(self):
         """Tests function to retry Entrez call after network error encountered.
-
-<<<<<<< HEAD
-        Input: '5061', Expected output: 'Aspergillus niger'.
-        '0' represents an arbitary line numbers passed to function in the
-        original script.
-        """
-
-        self.assertEqual(
-            "Aspergillus niger",
-            Extract_genomes_NCBI.get_g_s_name_retry("5061", self.logger, 0)[0][
-                "ScientificName"
-            ],
-=======
         Tests that correct output is returned from from 
         get_genus_species_name_retry() function in Extract_genomes_NCBI.py.
         """
@@ -109,23 +90,10 @@
             Extract_genomes_NCBI.get_genus_species_name_retry(
                 self.input_tax_id, self.logger, self.input_line_number
             )[0]["ScientificName"],
->>>>>>> f8120bc7
         )
 
     @pytest.mark.run(order=5)
     def test_taxonomy_id_retrieval(self):
-<<<<<<< HEAD
-        """Tests Entrez call to NCBI to retrieve taxonomy ID from scientific name.
-        
-        Input: 'Aspergillus nidulans'. Expected output: '162425'.
-        '0' represents an arbitary line numbers passed to the function in the
-        original script.
-        """
-
-        self.assertEqual(
-            "NCBI:txid162425",
-            Extract_genomes_NCBI.get_tax_ID("Aspergillus nidulans", self.logger, 0),
-=======
         """Tests Entrez call to NCBI to retrieve taxonomy ID from scientific name."""
 
         self.assertEqual(
@@ -133,31 +101,15 @@
             Extract_genomes_NCBI.get_tax_ID(
                 self.input_genus_species_name, self.logger, self.input_line_number
             ),
->>>>>>> f8120bc7
         )
 
     @pytest.mark.run(order=6)
     def test_tax_id_network_retry(self):
-<<<<<<< HEAD
-        """Tests function to retry Entrez call after network error encountered.
-
-        Input: 'Aspergillus nidulans'. Expected output: '162425'.
-        '0' represents an arbitary line numbers passed to the function in the
-        original script.
-        """
-
-        self.assertEqual(
-            "NCBI:txid162425",
-            "NCBI:txid"
-            + Extract_genomes_NCBI.get_t_id_retry(
-                "Aspergillus nidulans", self.logger, 0
-=======
         """Tests function to retry Entrez call after network error encountered."""
 
         self.assertEqual(
             self.target_tax_id,
             Extract_genomes_NCBI.get_tax_id_retry(
                 self.input_genus_species_name, self.logger, self.input_line_number
->>>>>>> f8120bc7
             )["IdList"][0],
         )