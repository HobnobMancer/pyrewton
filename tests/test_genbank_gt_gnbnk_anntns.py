#!/usr/bin/env python
# -*- coding: utf-8 -*-
# Author:
# Emma E. M. Hobbs

# Contact
# eemh1@st-andrews.ac.uk

# Emma E. M. Hobbs,
# Biomolecular Sciences Building,
# University of St Andrews,
# North Haugh Campus,
# St Andrews,
# KY16 9ST
# Scotland,
# UK

# The MIT License

"""Tests for pyrewton genbank:get_genbank_annotations submodule units.

These tests are inteded to be run from the root repository using:
pytest -v
"""

import pytest

import pandas as pd

from argparse import Namespace, ArgumentParser

from pyrewton.genbank.get_genbank_annotations import get_genbank_annotations


@pytest.fixture
def test_input_dir(test_dir):
    input_dir = test_dir / "test_inputs" / "gt_gnbnk_anntns_test_inputs"
    return input_dir


@pytest.fixture
def test_input_df_path(test_input_dir):
    input_df = test_input_dir / "test_input_df.csv"
    return input_df


@pytest.fixture
def test_input_df(test_input_df_path):
    df = pd.read_csv(test_input_df_path)
    return df


@pytest.fixture
def annotation_df(test_input_dir):
    input_path = test_input_dir / "test_annotation_df.csv"
    input_df = pd.read_csv(input_path)
    return input_df


@pytest.fixture
def pandas_series():
    mock_pandas_series = ["genes", "species", "txid", "A, B, C"]
    return mock_pandas_series


@pytest.fixture
def test_accession():
    accession = "test_accession"
    return accession


@pytest.fixture
def gb_file_dir(test_input_dir):
    gb_dir = test_input_dir / "test_genbank_files"
    return gb_dir


@pytest.fixture
def test_gb_file(gb_file_dir):
    gb_file = gb_file_dir / "GCA_test####_genomic.gbff.gz"
    return gb_file


@pytest.fixture
def test_gb_file_no_location(gb_file_dir):
    gb_file = gb_file_dir / "GCA_test####_no_location_genomic.gbff.gz"
    return gb_file


@pytest.fixture
def test_gb_file_no_translation(gb_file_dir):
    gb_file = gb_file_dir / "GCA_test####_no_translation_genomic.gbff.gz"
    return gb_file


@pytest.fixture
def coordination_args(test_input_df_path, test_dir, gb_file_dir):
    argsdict = {
        "args": Namespace(
            output=test_dir,
            force=False,
            genbank=gb_file_dir,
            df_input=test_input_df_path,
        )
    }
    return argsdict


@pytest.fixture
def no_gb_args(test_dir, gb_file_dir):
    argsdict = {"args": Namespace(output=test_dir, force=False, genbank=test_dir)}
    return argsdict


@pytest.fixture
def output_dir(test_dir):
    path = test_dir / "test_targets" / "gt_gnbnk_anntns_test_targets"
    return path


@pytest.fixture
def args_fasta(output_dir):
    argsdict = {"args": Namespace(fasta=True, output=output_dir)}
    return argsdict


@pytest.fixture
def protein_df():
    columns_list = [
        "Genus",
        "Species",
        "NCBI Taxonomy ID",
        "NCBI Accession Number",
        "NCBI Protein ID",
        "Locus Tag",
        "Gene Locus",
        "Function",
        "Protein Sequence",
    ]
    data = [
        [
            "Botrytis",
            "cinerea B05.10",
            "NCBI:txid332648",
            "GCF_000143535.2",
            "XP_001553137.1",
            "BCIN_14g02180",
            "[891975:892232](-),[891495:891895](-)",
            "hypothetical proteins",
            "MSSHCHDEHDHGHGGHSHEGHDHSDDITPALQYSLYQHIKFDDITT",
        ]
    ]
    df = pd.DataFrame(data, columns=columns_list)
    return df


@pytest.fixture
def df_series(protein_df):
    df_row = protein_df.iloc[0]
    return df_row


# Test coordination of script


@pytest.mark.run(order=36)
def test_main(
    null_logger, output_dir, coordination_args, test_input_df, protein_df, monkeypatch
):
    """Test coordination of GenBank protein annotation retrieval by main()."""

    def mock_built_parser(*args, **kwargs):
        parser_args = ArgumentParser(
            prog="get_genbank_annotations.py",
            usage=None,
            description="Retrieve protein data from UniProtKB",
            conflict_handler="error",
            add_help=True,
        )
        return parser_args

    def mock_parser(*args, **kwargs):
        parser = Namespace(
            output=output_dir,
            force=True,
            genbank=gb_file_dir,
            input_df=test_input_df_path,
<<<<<<< HEAD
            output_df=test_input_df_path,
=======
            nodelete=True,
            output_df=output_dir,
>>>>>>> 70c59ee4
        )
        return parser

    def mock_build_logger(*args, **kwargs):
        return null_logger

    def mock_create_out_dir(*args, **kwargs):
        return

    def mock_df_reading(*args, **kwargs):
        return test_input_df_path

    def mock_create_dataframe(*args, **kwargs):
        df = protein_df
        return df

    def mock_write_out_dataframe(*args, **kwargs):
        return

    def mock_write_fasta(*args, **kwargs):
        return

    monkeypatch.setattr(get_genbank_annotations, "build_parser", mock_built_parser)
    monkeypatch.setattr(ArgumentParser, "parse_args", mock_parser)
    monkeypatch.setattr(get_genbank_annotations, "build_logger", mock_build_logger)
    monkeypatch.setattr(pd, "read_csv", mock_df_reading)
    monkeypatch.setattr(
        get_genbank_annotations, "create_dataframe", mock_create_dataframe
    )
    monkeypatch.setattr(
        get_genbank_annotations, "write_out_dataframe", mock_write_out_dataframe
    )
    monkeypatch.setattr(get_genbank_annotations, "write_fasta", mock_write_fasta)
    monkeypatch.setattr(
        get_genbank_annotations, "make_output_directory", mock_create_out_dir
    )

    get_genbank_annotations.main()


# Test the creation of the dataframe


@pytest.mark.run(order=37)
def test_dataframe_creation(
    test_input_df, null_logger, coordination_args, annotation_df, monkeypatch
):
    """Test creation of dataframe."""

    def mock_annotation_retrieval(*args, **kwargs):
        df = annotation_df
        return df

    monkeypatch.setattr(
        get_genbank_annotations, "get_genbank_annotations", mock_annotation_retrieval
    )

    get_genbank_annotations.create_dataframe(
        test_input_df, coordination_args["args"], null_logger
    )


# Test retrieval of genbank annotations


@pytest.mark.run(order=38)
def test_get_annotations_no_data(
    pandas_series, null_logger, coordination_args, monkeypatch
):
    """Test coordination of annotation retrieval when no data retrieved for a given protein."""

    def mock_get_anno(*args, **kwargs):
        protein_data = []
        return protein_data

    monkeypatch.setattr(get_genbank_annotations, "get_annotations", mock_get_anno)

    get_genbank_annotations.get_genbank_annotations(
        pandas_series, coordination_args["args"], null_logger
    )


@pytest.mark.run(order=39)
def test_get_annotations_data_returned(
    pandas_series, null_logger, coordination_args, monkeypatch
):
    """Test coordination of annotation retrieval for a given protein."""

    def mock_get_anno(*args, **kwargs):
        annotations = [["NA", "NA", "NA", "NA", "NA"]]
        return annotations

    monkeypatch.setattr(get_genbank_annotations, "get_annotations", mock_get_anno)

    get_genbank_annotations.get_genbank_annotations(
        pandas_series, coordination_args["args"], null_logger
    )


# Test retrieval of accessions


@pytest.mark.run(order=40)
def test_get_annotations_na(null_logger, coordination_args):
    """Test get_annotations when accession number is 'NA'."""
    accession = "NA"
    get_genbank_annotations.get_annotations(
        accession, coordination_args["args"], null_logger
    )


@pytest.mark.run(order=41)
def test_get_annotations_file_none(
    test_accession, null_logger, coordination_args, monkeypatch
):
    """Test get_annotations when gb_file is None."""

    def mock_get_gb_file(*args, **kwargs):
        return

    monkeypatch.setattr(get_genbank_annotations, "get_genbank_file", mock_get_gb_file)

    get_genbank_annotations.get_annotations(
        test_accession, coordination_args["args"], null_logger
    )


@pytest.mark.run(order=42)
def test_get_annotations_all_data_na(
    test_gb_file, test_accession, null_logger, coordination_args, monkeypatch
):
    """Test get_annotations when all returned protein data is 'NA'."""

    def mock_get_gb_file(*args, **kwargs):
        gb_file = test_gb_file
        return gb_file

    def mock_get_record(*args, **kwargs):
        returned_data = "NA"
        return returned_data

    monkeypatch.setattr(get_genbank_annotations, "get_genbank_file", mock_get_gb_file)
    monkeypatch.setattr(get_genbank_annotations, "get_record_feature", mock_get_record)

    get_genbank_annotations.get_annotations(
        test_accession, coordination_args["args"], null_logger
    )


@pytest.mark.run(order=43)
def test_get_annotations_successful(
    test_gb_file, test_accession, null_logger, coordination_args, monkeypatch
):
    """Test get_annotations when all returned protein data is 'NA'."""

    def mock_get_gb_file(*args, **kwargs):
        gb_file = test_gb_file
        return gb_file

    monkeypatch.setattr(get_genbank_annotations, "get_genbank_file", mock_get_gb_file)

    get_genbank_annotations.get_annotations(
        test_accession, coordination_args["args"], null_logger
    )


@pytest.mark.run(order=44)
def test_get_annotations_not_5(
    test_gb_file, test_accession, null_logger, coordination_args, monkeypatch
):
    """Test get_annotations when length of protein data is not 5."""

    def mock_get_gb_file(*args, **kwargs):
        gb_file = test_gb_file
        return gb_file

    def mock_get_record(*args, **kwargs):
        return

    monkeypatch.setattr(get_genbank_annotations, "get_genbank_file", mock_get_gb_file)
    monkeypatch.setattr(get_genbank_annotations, "get_record_feature", mock_get_record)

    get_genbank_annotations.get_annotations(
        test_accession, coordination_args["args"], null_logger
    )


# Test when retrieval of location data fails


@pytest.mark.run(order=45)
def test_anno_retrieval_no_location(
    test_gb_file_no_location,
    test_accession,
    null_logger,
    coordination_args,
    monkeypatch,
):
    """Test get_record_feature when there is no location."""

    def mock_get_gb_file(*args, **kwargs):
        gb_file = test_gb_file_no_location
        return gb_file

    monkeypatch.setattr(get_genbank_annotations, "get_genbank_file", mock_get_gb_file)

    get_genbank_annotations.get_annotations(
        test_accession, coordination_args["args"], null_logger
    )


@pytest.mark.run(order=46)
def test_anno_retrieval_no_qualifier(
    test_gb_file_no_translation,
    test_accession,
    null_logger,
    coordination_args,
    monkeypatch,
):
    """Test get_record_feature when retrieval of qualifier fails."""

    def mock_get_gb_file(*args, **kwargs):
        gb_file = test_gb_file_no_translation
        return gb_file

    monkeypatch.setattr(get_genbank_annotations, "get_genbank_file", mock_get_gb_file)

    get_genbank_annotations.get_annotations(
        test_accession, coordination_args["args"], null_logger
    )


# Test gb_file retrieval


@pytest.mark.run(order=47)
def test_get_file_success(coordination_args, null_logger):
    """Test successful retrieval of single gb_file using get_gb_file."""
    accession = "GCA_test####"
    get_genbank_annotations.get_genbank_file(
        accession, coordination_args["args"], null_logger
    )


@pytest.mark.run(order=48)
def test_get_file_no_file(no_gb_args, null_logger):
    """Test get_gb_file when no files were retrieved."""
    accession = "GCA_test####"
    get_genbank_annotations.get_genbank_file(accession, no_gb_args["args"], null_logger)


@pytest.mark.run(order=49)
def test_get_file_multiple(coordination_args, null_logger):
    """Test get_gb_file when multiple files are retrieved."""
    accession = "GCA_testmultiple"
    get_genbank_annotations.get_genbank_file(
        accession, coordination_args["args"], null_logger
    )


@pytest.mark.run(order=50)
def test_get_file_empty(coordination_args, null_logger):
    """Test get_gb_file when the returned file is empty."""
    accession = "GCA_testempty"
    get_genbank_annotations.get_genbank_file(
        accession, coordination_args["args"], null_logger
    )


@pytest.mark.run(order=51)
def test_write_proteins_to_fasta(df_series, null_logger, args_fasta):
    """Test writing fasta file."""
    get_genbank_annotations.write_fasta(df_series, null_logger, args_fasta["args"])<|MERGE_RESOLUTION|>--- conflicted
+++ resolved
@@ -185,12 +185,8 @@
             force=True,
             genbank=gb_file_dir,
             input_df=test_input_df_path,
-<<<<<<< HEAD
+            nodelete=True,
             output_df=test_input_df_path,
-=======
-            nodelete=True,
-            output_df=output_dir,
->>>>>>> 70c59ee4
         )
         return parser
 
