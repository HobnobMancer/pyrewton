--- conflicted
+++ resolved
@@ -28,13 +28,8 @@
 
 
 def main():
-<<<<<<< HEAD
-    """Generate datafame containing scientific names, taxonomy IDs and accessio numbers.
-    
-=======
-    """Generate datafame containing genus/species name with NCBI taxonomy and accession numbers.
-
->>>>>>> 36c9de05
+    """Generate datafame containing scientific names, taxonomy IDs and accession numbers.
+    
     Pass input file (containing unique species on each line, idenfitied by their genus/species
     name or NCBI Taxonomy ID) tp parse_input_file() function, which acquires missing genus/species
     names and NCBI taxonomy IDs as appropriate. Genus/species names and associated NCBI
@@ -127,15 +122,10 @@
 ) -> logging.Logger:
     """Return a logger for this script.
 
-<<<<<<< HEAD
     Enables logger for script, sets parameters and creates new file to store log.
     
     :param script_name: Name of script
     :param custom_string: Additional string parsed from cmdline by user - required for log
-=======
-    script_name: Name of script
-    custom_string: Additional string parsed from cmdline by user - required for log
->>>>>>> 36c9de05
                     file to be written out
     :param date_of_pulldown: Data run was initiated
     :param time_of_pulldown: Time run was initiated
@@ -183,15 +173,9 @@
     'all_species_data' list. Repeat for each line.
     Generate a dataframe with three columns: 'Genus', 'Species' and 'NCBI Taxonomy ID'.
     Use data from 'all_species_data' to fill out dataframe.
-<<<<<<< HEAD
     
     :param input_filename: args, if specific name of input file, otherwise input taken from STDIN
     :param logger: logger object
-=======
-
-    input_filename: args, if specific name of input file, otherwise input taken from STDIN
-    logger: logger object
->>>>>>> 36c9de05
 
     Return dataframe.
     """
@@ -263,19 +247,11 @@
     Use Entrez efetch function to pull down the scientific name (genus/species name)
     in the NCBI Taxonomy database, associated with the taxonomy ID passed to the
     function.
-<<<<<<< HEAD
     
     :param taxonomy_id: str, NCBI taxonomy ID
     :param logger: logger object
     :param line_number: int, line number in input file containing taxonomy ID
     
-=======
-
-    taxonomy_id: str, NCBI taxonomy ID
-    logger: logger object
-    line_number: int, line number in input file containing taxonomy ID
-
->>>>>>> 36c9de05
     Return scientific name.
     """
     logger.info("(Retrieving scientific name for NCBI:txid{})".format(taxonomy_id))
@@ -307,19 +283,11 @@
     Use Entrez esearch function to pull down the NCBI Taxonomy ID of the
     species name passed to the function. Return the NCBI Taxonomy ID with
     the prefix 'NCBI:txid'.
-<<<<<<< HEAD
     
     :param genus_species: str, scientific name of species
     :param logger: logger object
     :param line_number: int, number of line containing the species name in the input file.
     
-=======
-
-    genus_species: str, scientific name of species
-    logger: logger object
-    line_number: int, number of line containing the species name in the input file.
-
->>>>>>> 36c9de05
     Return NCBI taxonomy ID.
     """
     # check for potential mistake in taxonomy ID prefix
@@ -367,19 +335,11 @@
     Format object returned from get_accession_numbers into a human-readable list. Append list
     of accession numbers to 'all_accession_numbers' list. Create fourth column, called
     'NCBI Accession Numbers' in the 'species_table' dataframe and populate with data in
-<<<<<<< HEAD
     'all_accession_numbers'. 
     
     :param species_table: dataframe, dataframe containing scientific names and taxonomy IDs
     :param logger: logger object
     
-=======
-    'all_accession_numbers'.
-
-    species_table: dataframe, dataframe containing scientific names and taxonomy IDs
-    logger: logger object
-
->>>>>>> 36c9de05
     Return modified dataframe, with four columns.
     """
     all_accession_numbers = []
@@ -417,19 +377,11 @@
     with each NCBI Taxonomy ID stored in the dataframe passed to the function.
     Use Entrez epost to post all assembly IDs to NCBI as a single query for
     subsequent Entrez efetch of all associated accession numbers.
-<<<<<<< HEAD
     Accession numbers are returned as a string 'NCBI_accession_numbers'.
     
     :param taxonomy_id: str, NCBI taxonomy ID
     :param logger: logger object
     
-=======
-    Accession numbers are returned as a string 'ncbi_accession_numbers'.
-
-    taxonomy_id: str, NCBI taxonomy ID
-    logger: logger object
-
->>>>>>> 36c9de05
     Return NCBI accession numbers.
     """
     # Retrieve all IDs of genomic assemblies for taxonomy ID
